<?xml version="1.0" encoding="UTF-8"?>
<project version="4">
  <component name="BookmarkManager">
    <bookmark url="file://$PROJECT_DIR$/DesignSPHysics.py" line="348" mnemonic="1" />
    <bookmark url="file://$PROJECT_DIR$/DesignSPHysics.py" line="560" mnemonic="2" />
    <bookmark url="file://$PROJECT_DIR$/DesignSPHysics.py" line="243" mnemonic="3" />
    <bookmark url="file://$PROJECT_DIR$/DesignSPHysics.py" line="292" mnemonic="4" />
    <bookmark url="file://$PROJECT_DIR$/DesignSPHysics.py" line="1336" mnemonic="5" />
    <bookmark url="file://$PROJECT_DIR$/DesignSPHysics.py" line="227" mnemonic="6" />
    <bookmark url="file://$PROJECT_DIR$/DesignSPHysics.py" line="1349" mnemonic="7" />
    <bookmark url="file://$PROJECT_DIR$/ds_modules/guiutils.py" line="779" mnemonic="8" />
  </component>
  <component name="ChangeListManager">
    <list default="true" id="22d76f4b-310a-4afb-8788-a472c77b2c87" name="Default" comment="Changes version&#10;&#10;Adds comprobation before warning window in &quot;Run GenCase&quot; option">
      <change beforePath="$PROJECT_DIR$/.idea/workspace.xml" beforeDir="false" afterPath="$PROJECT_DIR$/.idea/workspace.xml" afterDir="false" />
<<<<<<< HEAD
      <change beforePath="$PROJECT_DIR$/README.md" beforeDir="false" afterPath="$PROJECT_DIR$/README.md" afterDir="false" />
=======
      <change beforePath="$PROJECT_DIR$/DesignSPHysics.py" beforeDir="false" afterPath="$PROJECT_DIR$/DesignSPHysics.py" afterDir="false" />
      <change beforePath="$PROJECT_DIR$/ds_modules/lang/spanish.json" beforeDir="false" afterPath="$PROJECT_DIR$/ds_modules/lang/spanish.json" afterDir="false" />
      <change beforePath="$PROJECT_DIR$/ds_modules/utils.py" beforeDir="false" afterPath="$PROJECT_DIR$/ds_modules/utils.py" afterDir="false" />
>>>>>>> 6ceca991
    </list>
    <option name="EXCLUDED_CONVERTED_TO_IGNORED" value="true" />
    <option name="SHOW_DIALOG" value="false" />
    <option name="HIGHLIGHT_CONFLICTS" value="true" />
    <option name="HIGHLIGHT_NON_ACTIVE_CHANGELIST" value="false" />
    <option name="LAST_RESOLUTION" value="IGNORE" />
  </component>
  <component name="CoverageDataManager">
    <SUITE FILE_PATH="coverage/Macro$Reopen_FreeCAD_and_Execute.coverage" NAME="Reopen FreeCAD and Execute Coverage Results" MODIFIED="1499847116881" SOURCE_PROVIDER="com.intellij.coverage.DefaultCoverageFileProvider" RUNNER="coverage.py" COVERAGE_BY_TEST_ENABLED="true" COVERAGE_TRACING_ENABLED="false" WORKING_DIRECTORY="$PROJECT_DIR$/../../DSPH" />
  </component>
  <component name="CreatePatchCommitExecutor">
    <option name="PATCH_PATH" value="" />
  </component>
  <component name="DatabaseView">
    <option name="SHOW_INTERMEDIATE" value="true" />
    <option name="GROUP_DATA_SOURCES" value="true" />
    <option name="GROUP_SCHEMA" value="true" />
    <option name="GROUP_CONTENTS" value="false" />
    <option name="SORT_POSITIONED" value="false" />
    <option name="SHOW_EMPTY_GROUPS" value="false" />
    <option name="AUTO_SCROLL_FROM_SOURCE" value="false" />
    <option name="HIDDEN_KINDS">
      <set />
    </option>
    <expand />
    <select />
  </component>
  <component name="FUSProjectUsageTrigger">
    <session id="-669578045">
      <usages-collector id="statistics.lifecycle.project">
        <counts>
          <entry key="project.closed" value="1" />
          <entry key="project.open.time.11" value="1" />
          <entry key="project.open.time.12" value="1" />
          <entry key="project.open.time.13" value="1" />
          <entry key="project.opened" value="3" />
        </counts>
      </usages-collector>
      <usages-collector id="statistics.file.types.open">
        <counts>
          <entry key="Bash" value="1" />
          <entry key="HTML" value="1" />
          <entry key="JSON" value="3" />
          <entry key="Markdown" value="3" />
          <entry key="PLAIN_TEXT" value="2" />
          <entry key="Python" value="18" />
        </counts>
      </usages-collector>
      <usages-collector id="statistics.file.extensions.open">
        <counts>
          <entry key="FCMacro" value="1" />
          <entry key="LICENSE" value="1" />
          <entry key="README" value="1" />
          <entry key="html" value="1" />
          <entry key="json" value="3" />
          <entry key="md" value="3" />
          <entry key="py" value="17" />
          <entry key="sh" value="1" />
        </counts>
      </usages-collector>
      <usages-collector id="statistics.file.extensions.edit">
        <counts>
          <entry key="md" value="6733" />
          <entry key="py" value="46" />
        </counts>
      </usages-collector>
      <usages-collector id="statistics.js.language.service.starts" />
      <usages-collector id="statistics.file.types.edit">
        <counts>
          <entry key="Markdown" value="6733" />
          <entry key="Python" value="46" />
        </counts>
      </usages-collector>
    </session>
    <session id="970593039">
<<<<<<< HEAD
      <usages-collector id="statistics.file.extensions.edit">
        <counts>
          <entry key="md" value="183" />
=======
      <usages-collector id="statistics.vcs.git.usages">
        <counts>
          <entry key="git.branch.checkout.local" value="1" />
          <entry key="git.branch.checkout.remote" value="1" />
        </counts>
      </usages-collector>
      <usages-collector id="statistics.file.extensions.edit">
        <counts>
          <entry key="dummy" value="11" />
          <entry key="md" value="6" />
          <entry key="py" value="8166" />
          <entry key="txt" value="641" />
>>>>>>> 6ceca991
        </counts>
      </usages-collector>
      <usages-collector id="statistics.file.types.edit">
        <counts>
<<<<<<< HEAD
          <entry key="Markdown" value="183" />
=======
          <entry key="Markdown" value="6" />
          <entry key="PLAIN_TEXT" value="652" />
          <entry key="Python" value="8166" />
        </counts>
      </usages-collector>
      <usages-collector id="statistics.file.extensions.open">
        <counts>
          <entry key="FCMacro" value="1" />
          <entry key="ico" value="1" />
          <entry key="json" value="6" />
          <entry key="md" value="2" />
          <entry key="py" value="63" />
          <entry key="pylintrc" value="1" />
        </counts>
      </usages-collector>
      <usages-collector id="statistics.file.types.open">
        <counts>
          <entry key="Image" value="1" />
          <entry key="JSON" value="6" />
          <entry key="Markdown" value="2" />
          <entry key="PLAIN_TEXT" value="1" />
          <entry key="Python" value="64" />
        </counts>
      </usages-collector>
      <usages-collector id="statistics.lifecycle.project">
        <counts>
          <entry key="project.closed" value="24" />
          <entry key="project.open.time.5" value="4" />
          <entry key="project.open.time.6" value="10" />
          <entry key="project.open.time.7" value="11" />
          <entry key="project.open.time.8" value="1" />
          <entry key="project.opened" value="26" />
>>>>>>> 6ceca991
        </counts>
      </usages-collector>
    </session>
  </component>
  <component name="FavoritesManager">
    <favorites_list name="Macro" />
  </component>
  <component name="FileEditorManager">
    <leaf SIDE_TABS_SIZE_LIMIT_KEY="300">
<<<<<<< HEAD
      <file pinned="false" current-in-tab="true">
        <entry file="file://$PROJECT_DIR$/README.md">
          <provider selected="true" editor-type-id="split-provider[text-editor;markdown-preview-editor]">
            <state split_layout="SPLIT">
              <first_editor relative-caret-position="442">
                <caret line="32" lean-forward="true" selection-start-line="32" selection-end-line="32" />
              </first_editor>
              <second_editor />
=======
      <file pinned="false" current-in-tab="false">
        <entry file="file://$PROJECT_DIR$/ds_modules/constants.py">
          <provider selected="true" editor-type-id="text-editor">
            <state relative-caret-position="1428">
              <caret line="84" column="93" selection-start-line="84" selection-start-column="93" selection-end-line="84" selection-end-column="93" />
>>>>>>> 6ceca991
            </state>
          </provider>
        </entry>
      </file>
      <file pinned="false" current-in-tab="false">
<<<<<<< HEAD
        <entry file="file://$PROJECT_DIR$/CONTRIBUTING.md">
          <provider selected="true" editor-type-id="split-provider[text-editor;markdown-preview-editor]">
            <state split_layout="SPLIT">
              <first_editor relative-caret-position="374">
                <caret line="22" column="17" selection-start-line="22" selection-start-column="17" selection-end-line="22" selection-end-column="17" />
              </first_editor>
              <second_editor />
=======
        <entry file="file://$PROJECT_DIR$/ds_modules/dsphwidgets.py">
          <provider selected="true" editor-type-id="text-editor">
            <state relative-caret-position="58871">
              <caret line="3470" column="16" selection-start-line="3470" selection-start-column="10" selection-end-line="3470" selection-end-column="16" />
              <folding>
                <element signature="e#273#287#0" expanded="true" />
                <element signature="e#173406#173893#0" />
                <element signature="e#173933#175719#0" />
                <element signature="e#175771#179575#0" />
                <element signature="e#179627#186660#0" />
                <element signature="e#186723#198183#0" />
                <element signature="e#198248#215767#0" />
                <element signature="e#215827#228004#0" />
                <element signature="e#228057#236015#0" />
                <element signature="e#236078#245074#0" />
                <element signature="e#245123#246853#0" />
                <element signature="e#246896#247193#0" />
                <element signature="e#247242#247593#0" />
                <element signature="e#247639#268204#0" />
                <element signature="e#268259#305503#0" />
              </folding>
>>>>>>> 6ceca991
            </state>
          </provider>
        </entry>
      </file>
      <file pinned="false" current-in-tab="true">
        <entry file="file://$PROJECT_DIR$/ds_modules/utils.py">
          <provider selected="true" editor-type-id="text-editor">
<<<<<<< HEAD
            <state relative-caret-position="201">
              <caret line="1136" column="58" lean-forward="true" selection-start-line="1136" selection-start-column="44" selection-end-line="1136" selection-end-column="66" />
=======
            <state relative-caret-position="490">
              <caret line="68" column="22" selection-start-line="68" selection-start-column="22" selection-end-line="68" selection-end-column="22" />
>>>>>>> 6ceca991
              <folding>
                <element signature="e#253#267#0" expanded="true" />
              </folding>
            </state>
          </provider>
        </entry>
      </file>
      <file pinned="false" current-in-tab="false">
<<<<<<< HEAD
        <entry file="file://$PROJECT_DIR$/ds_modules/utils.py">
          <provider selected="true" editor-type-id="text-editor">
            <state relative-caret-position="-2091">
              <caret line="54" column="61" selection-start-line="54" selection-start-column="61" selection-end-line="54" selection-end-column="61" />
              <folding>
                <element signature="e#253#267#0" expanded="true" />
              </folding>
            </state>
          </provider>
        </entry>
      </file>
      <file pinned="false" current-in-tab="false">
        <entry file="file://$PROJECT_DIR$/ds_modules/guiutils.py">
          <provider selected="true" editor-type-id="text-editor">
            <state relative-caret-position="313">
              <caret line="136" column="4" selection-start-line="136" selection-start-column="4" selection-end-line="136" selection-end-column="4" />
              <folding>
                <element signature="e#18530#46042#0" />
                <element signature="e#46077#68652#0" />
                <element signature="e#68704#74008#0" />
=======
        <entry file="file://$PROJECT_DIR$/DesignSPHysics.py">
          <provider selected="true" editor-type-id="text-editor">
            <state relative-caret-position="255">
              <caret line="564" column="25" selection-start-line="564" selection-start-column="25" selection-end-line="564" selection-end-column="25" />
              <folding>
                <element signature="e#286#300#0" expanded="true" />
>>>>>>> 6ceca991
              </folding>
            </state>
          </provider>
        </entry>
      </file>
      <file pinned="false" current-in-tab="false">
        <entry file="file://$PROJECT_DIR$/ds_modules/guiutils.py">
          <provider selected="true" editor-type-id="text-editor">
<<<<<<< HEAD
            <state relative-caret-position="255">
              <caret line="15" column="8" selection-start-line="15" selection-start-column="7" selection-end-line="15" selection-end-column="12" />
              <folding>
                <element signature="e#1358#2727#0" />
                <element signature="e#2776#3792#0" />
                <element signature="e#3847#8932#0" />
                <element signature="e#8990#16223#0" />
                <element signature="e#16277#23800#0" />
                <element signature="e#23857#32541#0" />
                <element signature="e#32596#43109#0" />
                <element signature="e#43160#51945#0" />
                <element signature="e#51996#62934#0" />
                <element signature="e#62982#66479#0" />
                <element signature="e#66531#75597#0" />
                <element signature="e#75658#96268#0" />
                <element signature="e#125667#137304#0" />
                <element signature="e#137365#157726#0" />
                <element signature="e#157774#163509#0" />
                <element signature="e#163565#170407#0" />
                <element signature="e#170454#172370#0" />
                <element signature="e#172427#173307#0" />
                <element signature="e#173354#173841#0" />
                <element signature="e#173881#175667#0" />
                <element signature="e#179575#186608#0" />
                <element signature="e#186671#198131#0" />
                <element signature="e#198196#215715#0" />
                <element signature="e#215775#227952#0" />
                <element signature="e#228005#235963#0" />
                <element signature="e#245071#246801#0" />
=======
            <state relative-caret-position="2074">
              <caret line="130" column="33" selection-start-line="130" selection-start-column="17" selection-end-line="130" selection-end-column="33" />
              <folding>
                <element signature="e#163#177#0" expanded="true" />
>>>>>>> 6ceca991
              </folding>
            </state>
          </provider>
        </entry>
      </file>
    </leaf>
  </component>
  <component name="FileTemplateManagerImpl">
    <option name="RECENT_TEMPLATES">
      <list>
        <option value="Python Script" />
      </list>
    </option>
  </component>
  <component name="FindInProjectRecents">
    <findStrings>
      <find>domainfixedparameter</find>
      <find>DomainFixedParameter</find>
      <find>data</find>
      <find>data[</find>
      <find>help_window</find>
      <find>one or more of the</find>
      <find>height</find>
      <find>on_gravity</find>
      <find>on_gravity_label_focus</find>
      <find>on_focus</find>
      <find>coefficient for min</find>
      <find>time of</find>
      <find>def __</find>
      <find>save cas</find>
      <find>run</find>
      <find>ccfourthrow_layout</find>
      <find>casecontrols_bt_special</find>
      <find>new_ca</find>
      <find>pre-pr</find>
      <find>cc_layout</find>
      <find>main_layout</find>
      <find>butt</find>
      <find>new_cas</find>
      <find>casecontrols_menu_newdoc</find>
      <find>disable</find>
      <find>false</find>
      <find>summary_bt</find>
      <find>casecontrols_bt_savedoc</find>
      <find>simulation con</find>
      <find>run GenCas</find>
    </findStrings>
    <replaceStrings>
      <replace>self.time_label</replace>
      <replace>QtGui.QLabel(__(&quot;Duration: &quot;))</replace>
      <replace>self.duration_label = QtGui.QLabel(__(&quot;Duration (s): &quot;))</replace>
      <replace>_out</replace>
      <replace>X Pos (m):</replace>
      <replace>bin</replace>
      <replace>images</replace>
      <replace>on_focus</replace>
      <replace>on_help_focus</replace>
    </replaceStrings>
    <dirStrings>
      <dir>C:\Users\anvie\AppData\Roaming\FreeCAD\Mod\DesignSPHysics\.vscode</dir>
      <dir>C:\Users\anvie\AppData\Roaming\FreeCAD\Mod\DesignSPHysics</dir>
    </dirStrings>
  </component>
  <component name="Git.Settings">
    <option name="PREVIOUS_COMMIT_AUTHORS">
      <list>
        <option value="Lorena Docasar &lt;docasarlorena@gmail.com&gt;" />
        <option value="docasarlorena@gmail.com" />
        <option value="Andrés Vieira &lt;anvieiravazquez@gmail.com&gt;" />
      </list>
    </option>
    <option name="RECENT_GIT_ROOT_PATH" value="$PROJECT_DIR$" />
    <option name="RECENT_BRANCH_BY_REPOSITORY">
      <map>
        <entry key="$PROJECT_DIR$" value="develop" />
      </map>
    </option>
  </component>
  <component name="HighlightingSettingsPerFile">
    <setting file="file://$PROJECT_DIR$/DesignSPHysics.py" root0="FORCE_HIGHLIGHTING" />
    <setting file="file://$PROJECT_DIR$/ds_modules/dsphwidgets.py" root0="FORCE_HIGHLIGHTING" />
  </component>
  <component name="IdeDocumentHistory">
    <option name="CHANGED_PATHS">
      <list>
        <option value="$PROJECT_DIR$/.gitignore" />
        <option value="$PROJECT_DIR$/dsphfc/xmltodict.py" />
        <option value="$PROJECT_DIR$/dsphfc/lang/english.json" />
        <option value="$PROJECT_DIR$/LICENSE" />
        <option value="$PROJECT_DIR$/DSPH.py" />
        <option value="$PROJECT_DIR$/dsphfc/xmlimporter.py" />
        <option value="$PROJECT_DIR$/dsphfc/templates/case_summary_template.html" />
        <option value="$PROJECT_DIR$/installer/installer.py" />
        <option value="$APPLICATION_CONFIG_DIR$/pycharm64.exe.vmoptions" />
        <option value="$PROJECT_DIR$/dsphfc/properties.py" />
        <option value="$PROJECT_DIR$/dsphfc/dsphwidgets.py" />
        <option value="$PROJECT_DIR$/dsphfc/utils.py" />
        <option value="$PROJECT_DIR$/dsphfc/guiutils.py" />
        <option value="$PROJECT_DIR$/dsphfc/propenums.py" />
        <option value="$PROJECT_DIR$/default-config.json" />
        <option value="$PROJECT_DIR$/build-release.bat" />
        <option value="$PROJECT_DIR$/build-release.sh" />
        <option value="$PROJECT_DIR$/pylintrc" />
<<<<<<< HEAD
        <option value="$PROJECT_DIR$/ds_modules/guiutils.py" />
        <option value="$PROJECT_DIR$/DesignSPHysics.py" />
=======
        <option value="$PROJECT_DIR$/CONTRIBUTING.md" />
        <option value="$PROJECT_DIR$/README.md" />
        <option value="$PROJECT_DIR$/ds_modules/Define Constants.py" />
        <option value="$PROJECT_DIR$/ds_modules/widgets/HoverableLabel.py" />
        <option value="$PROJECT_DIR$/ds_modules/widgets/__init__.py" />
        <option value="$PROJECT_DIR$/ds_modules/constants.py" />
>>>>>>> 6ceca991
        <option value="$PROJECT_DIR$/ds_modules/dsphwidgets.py" />
        <option value="$PROJECT_DIR$/ds_modules/guiutils.py" />
        <option value="$PROJECT_DIR$/DesignSPHysics.py" />
        <option value="$PROJECT_DIR$/ds_modules/utils.py" />
        <option value="$PROJECT_DIR$/README.md" />
      </list>
    </option>
  </component>
  <component name="JsBuildToolGruntFileManager" detection-done="true" sorting="DEFINITION_ORDER" />
  <component name="JsBuildToolPackageJson" detection-done="true" sorting="DEFINITION_ORDER" />
  <component name="JsGulpfileManager">
    <detection-done>true</detection-done>
    <sorting>DEFINITION_ORDER</sorting>
  </component>
  <component name="ProjectFrameBounds">
    <option name="x" value="1258" />
    <option name="width" value="1309" />
    <option name="height" value="1047" />
  </component>
  <component name="ProjectInspectionProfilesVisibleTreeState">
    <entry key="Project Default">
      <profile-state>
        <expanded-state>
          <State>
            <id />
          </State>
          <State>
            <id>Spelling</id>
          </State>
        </expanded-state>
        <selected-state>
          <State>
            <id>Python</id>
          </State>
        </selected-state>
      </profile-state>
    </entry>
  </component>
  <component name="ProjectView">
    <navigator proportions="" version="1">
      <foldersAlwaysOnTop value="true" />
    </navigator>
    <panes>
      <pane id="ProjectPane">
        <subPane>
          <expand>
            <path>
              <item name="DesignSPHysics" type="b2602c69:ProjectViewProjectNode" />
              <item name="DesignSPHysics" type="462c0819:PsiDirectoryNode" />
            </path>
            <path>
              <item name="DesignSPHysics" type="b2602c69:ProjectViewProjectNode" />
              <item name="DesignSPHysics" type="462c0819:PsiDirectoryNode" />
              <item name="ds_modules" type="462c0819:PsiDirectoryNode" />
            </path>
          </expand>
          <select />
        </subPane>
      </pane>
      <pane id="Scope" />
    </panes>
  </component>
  <component name="PropertiesComponent">
    <property name="SearchEverywhereHistoryKey" value="readm&#9;FILE&#9;file://C:/Users/ephyslab/Documents/Proyectos/DesignSPHysics/README.md&#10;motion&#9;null&#9;null&#10;onproper&#9;null&#9;null&#10;onsave&#9;null&#9;null&#10;onex&#9;null&#9;null&#10;onnewca&#9;null&#9;null&#10;newcase&#9;null&#9;null&#10;onnew&#9;null&#9;null&#10;on save&#9;null&#9;null&#10;addfill&#9;null&#9;null&#10;batch&#9;null&#9;null&#10;dumpto&#9;null&#9;null&#10;on_e&#9;null&#9;null&#10;on selec&#9;null&#9;null&#10;simulate&#9;null&#9;null&#10;onsav&#9;null&#9;null&#10;onexsi&#9;null&#9;null&#10;addtos&#9;null&#9;null&#10;add&#9;null&#9;null&#10;newca&#9;null&#9;null&#10;dsph&#9;FILE&#9;file://C:/Users/ndrs/AppData/Roaming/FreeCAD/Macro/dsphfc/dsphwidgets.py&#10;xml&#9;null&#9;null&#10;selection&#9;null&#9;null&#10;on_impor&#9;null&#9;null&#10;save_case&#9;null&#9;null" />
    <property name="WebServerToolWindowFactoryState" value="false" />
    <property name="js.eslint.eslintPackage" value="" />
    <property name="last_opened_file_path" value="$PROJECT_DIR$" />
    <property name="run.code.analysis.last.selected.profile" value="pProject Default" />
    <property name="settings.editor.selected.configurable" value="preferences.sourceCode" />
  </component>
  <component name="RecentsManager">
    <key name="CopyFile.RECENT_KEYS">
      <recent name="C:\Users\ephyslab\Documents\Proyectos\DesignSPHysics\ds_modules\widgets" />
    </key>
  </component>
  <component name="RunDashboard">
    <option name="ruleStates">
      <list>
        <RuleState>
          <option name="name" value="ConfigurationTypeDashboardGroupingRule" />
        </RuleState>
        <RuleState>
          <option name="name" value="StatusDashboardGroupingRule" />
        </RuleState>
      </list>
    </option>
  </component>
  <component name="RunManager">
    <configuration default="true" type="tests" factoryName="Attests">
      <option name="INTERPRETER_OPTIONS" value="" />
      <option name="PARENT_ENVS" value="true" />
      <envs />
      <option name="SDK_HOME" value="" />
      <option name="WORKING_DIRECTORY" value="" />
      <option name="IS_MODULE_SDK" value="false" />
      <option name="ADD_CONTENT_ROOTS" value="true" />
      <option name="ADD_SOURCE_ROOTS" value="true" />
      <module name="Macro" />
      <EXTENSION ID="PythonCoverageRunConfigurationExtension" enabled="false" sample_coverage="true" runner="coverage.py" />
      <option name="SCRIPT_NAME" value="" />
      <option name="CLASS_NAME" value="" />
      <option name="METHOD_NAME" value="" />
      <option name="FOLDER_NAME" value="" />
      <option name="TEST_TYPE" value="TEST_SCRIPT" />
      <option name="PATTERN" value="" />
      <option name="USE_PATTERN" value="false" />
      <method />
    </configuration>
    <configuration name="Reopen FreeCAD and Execute" type="PythonConfigurationType" factoryName="Python" activateToolWindowBeforeRun="false">
      <module name="Macro" />
      <option name="INTERPRETER_OPTIONS" value="" />
      <option name="PARENT_ENVS" value="true" />
      <envs>
        <env name="PYTHONUNBUFFERED" value="1" />
      </envs>
      <option name="SDK_HOME" value="C:\Python27\python.exe" />
      <option name="WORKING_DIRECTORY" value="$PROJECT_DIR$/../../DSPH" />
      <option name="IS_MODULE_SDK" value="false" />
      <option name="ADD_CONTENT_ROOTS" value="true" />
      <option name="ADD_SOURCE_ROOTS" value="true" />
      <EXTENSION ID="PythonCoverageRunConfigurationExtension" runner="coverage.py" />
      <option name="SCRIPT_NAME" value="$PROJECT_DIR$/../../DSPH/fc_execute.py" />
      <option name="PARAMETERS" value="" />
      <option name="SHOW_COMMAND_LINE" value="false" />
      <option name="EMULATE_TERMINAL" value="false" />
      <option name="MODULE_MODE" value="false" />
      <option name="REDIRECT_INPUT" value="false" />
      <option name="INPUT_FILE" value="" />
      <method v="2" />
    </configuration>
    <configuration default="true" type="tests" factoryName="Nosetests">
      <module name="Macro" />
      <option name="INTERPRETER_OPTIONS" value="" />
      <option name="PARENT_ENVS" value="true" />
      <option name="SDK_HOME" value="" />
      <option name="WORKING_DIRECTORY" value="" />
      <option name="IS_MODULE_SDK" value="false" />
      <option name="ADD_CONTENT_ROOTS" value="true" />
      <option name="ADD_SOURCE_ROOTS" value="true" />
      <EXTENSION ID="PythonCoverageRunConfigurationExtension" runner="coverage.py" />
      <option name="_new_regexPattern" value="&quot;&quot;" />
      <option name="_new_additionalArguments" value="&quot;&quot;" />
      <option name="_new_target" value="&quot;.&quot;" />
      <option name="_new_targetType" value="&quot;PATH&quot;" />
      <method v="2" />
    </configuration>
    <configuration default="true" type="tests" factoryName="Unittests">
      <module name="Macro" />
      <option name="INTERPRETER_OPTIONS" value="" />
      <option name="PARENT_ENVS" value="true" />
      <option name="SDK_HOME" value="" />
      <option name="WORKING_DIRECTORY" value="" />
      <option name="IS_MODULE_SDK" value="false" />
      <option name="ADD_CONTENT_ROOTS" value="true" />
      <option name="ADD_SOURCE_ROOTS" value="true" />
      <EXTENSION ID="PythonCoverageRunConfigurationExtension" runner="coverage.py" />
      <option name="_new_additionalArguments" value="&quot;&quot;" />
      <option name="_new_target" value="&quot;.&quot;" />
      <option name="_new_targetType" value="&quot;PATH&quot;" />
      <method v="2" />
    </configuration>
    <configuration default="true" type="tests" factoryName="py.test">
      <module name="Macro" />
      <option name="INTERPRETER_OPTIONS" value="" />
      <option name="PARENT_ENVS" value="true" />
      <option name="SDK_HOME" value="" />
      <option name="WORKING_DIRECTORY" value="" />
      <option name="IS_MODULE_SDK" value="false" />
      <option name="ADD_CONTENT_ROOTS" value="true" />
      <option name="ADD_SOURCE_ROOTS" value="true" />
      <EXTENSION ID="PythonCoverageRunConfigurationExtension" runner="coverage.py" />
      <option name="_new_keywords" value="&quot;&quot;" />
      <option name="_new_additionalArguments" value="&quot;&quot;" />
      <option name="_new_target" value="&quot;.&quot;" />
      <option name="_new_targetType" value="&quot;PATH&quot;" />
      <method v="2" />
    </configuration>
  </component>
  <component name="SvnConfiguration">
    <configuration />
  </component>
  <component name="TaskManager">
    <task active="true" id="Default" summary="Default task">
      <changelist id="22d76f4b-310a-4afb-8788-a472c77b2c87" name="Default" comment="" />
      <created>1486981492000</created>
      <option name="number" value="Default" />
      <option name="presentableId" value="Default" />
      <updated>1486981492000</updated>
    </task>
    <task id="LOCAL-00029" summary="First iteration of FloatingInfo export.&#10;&#10;Added shapeout by default in XML export.">
      <created>1495786300260</created>
      <option name="number" value="00029" />
      <option name="presentableId" value="LOCAL-00029" />
      <option name="project" value="LOCAL" />
      <updated>1495786300260</updated>
    </task>
    <task id="LOCAL-00030" summary="Included new post-processing tools in plugin setup window and data structure. May not be compatible with previous versions.">
      <created>1495794615137</created>
      <option name="number" value="00030" />
      <option name="presentableId" value="LOCAL-00030" />
      <option name="project" value="LOCAL" />
      <updated>1495794615137</updated>
    </task>
    <task id="LOCAL-00031" summary="Added ComputeForces post processing tool">
      <created>1495797289508</created>
      <option name="number" value="00031" />
      <option name="presentableId" value="LOCAL-00031" />
      <option name="project" value="LOCAL" />
      <updated>1495797289508</updated>
    </task>
    <task id="LOCAL-00032" summary="Implemented MeasureTool post processing tool">
      <created>1496054514055</created>
      <option name="number" value="00032" />
      <option name="presentableId" value="LOCAL-00032" />
      <option name="project" value="LOCAL" />
      <updated>1496054514055</updated>
    </task>
    <task id="LOCAL-00033" summary="Cosmetic changes&#10;&#10;Changes _Out folder suffix with _out (capitalization).&#10;Changes Save &amp; Run GenCase dialog a bit.">
      <created>1527237281435</created>
      <option name="number" value="00033" />
      <option name="presentableId" value="LOCAL-00033" />
      <option name="project" value="LOCAL" />
      <updated>1527237281436</updated>
    </task>
    <task id="LOCAL-00034" summary="Adds FlowTool to Case Summary">
      <created>1527237995524</created>
      <option name="number" value="00034" />
      <option name="presentableId" value="LOCAL-00034" />
      <option name="project" value="LOCAL" />
      <updated>1527237995524</updated>
    </task>
    <task id="LOCAL-00035" summary="Various fixes and additions&#10;&#10;Fixes typos in case summary.&#10;Adds new type of info dialog for post-processing.&#10;Disables batch script generation.&#10;Changes texts on some components.">
      <created>1527249775913</created>
      <option name="number" value="00035" />
      <option name="presentableId" value="LOCAL-00035" />
      <option name="project" value="LOCAL" />
      <updated>1527249775913</updated>
    </task>
    <task id="LOCAL-00036" summary="Filters move and rotate commands on the XML&#10;&#10;They no longer appear if the values don't make any difference.">
      <created>1527495325100</created>
      <option name="number" value="00036" />
      <option name="presentableId" value="LOCAL-00036" />
      <option name="project" value="LOCAL" />
      <updated>1527495325100</updated>
    </task>
    <task id="LOCAL-00037" summary="Now STL files are referenced with relative paths">
      <created>1527497545143</created>
      <option name="number" value="00037" />
      <option name="presentableId" value="LOCAL-00037" />
      <option name="project" value="LOCAL" />
      <updated>1527497545143</updated>
    </task>
    <task id="LOCAL-00038" summary="Changes AWAS config labels to show units">
      <created>1527498169527</created>
      <option name="number" value="00038" />
      <option name="presentableId" value="LOCAL-00038" />
      <option name="project" value="LOCAL" />
      <updated>1527498169527</updated>
    </task>
    <task id="LOCAL-00039" summary="Adds Slice or Surface selector to IsoSurface post-processing tool">
      <created>1527499107676</created>
      <option name="number" value="00039" />
      <option name="presentableId" value="LOCAL-00039" />
      <option name="project" value="LOCAL" />
      <updated>1527499107676</updated>
    </task>
    <task id="LOCAL-00040" summary="Adds mk/id/position selector to ComputeForces export">
      <created>1527502245379</created>
      <option name="number" value="00040" />
      <option name="presentableId" value="LOCAL-00040" />
      <option name="project" value="LOCAL" />
      <updated>1527502245379</updated>
    </task>
    <task id="LOCAL-00041" summary="Changes open with paraview button from save menu">
      <created>1527503792662</created>
      <option name="number" value="00041" />
      <option name="presentableId" value="LOCAL-00041" />
      <option name="project" value="LOCAL" />
      <updated>1527503792662</updated>
    </task>
    <task id="LOCAL-00042" summary="Makes details dialog on GenCase saving a popup.&#10;&#10;Hacked through the garbage collector to do it, so the menu appears&#10;when the dialog is not modal, avoiding using exec_()">
      <created>1527505678322</created>
      <option name="number" value="00042" />
      <option name="presentableId" value="LOCAL-00042" />
      <option name="project" value="LOCAL" />
      <updated>1527505678322</updated>
    </task>
    <task id="LOCAL-00043" summary="Fixes FlowTool point order and changes the reference image">
      <created>1527581388146</created>
      <option name="number" value="00043" />
      <option name="presentableId" value="LOCAL-00043" />
      <option name="project" value="LOCAL" />
      <updated>1527581388146</updated>
    </task>
    <task id="LOCAL-00044" summary="Removes space restrictions on save path&#10;&#10;DualSPHysics now supports paths with spaces on it, so there's no&#10;need to keep DesignSPHysics forcing the users to save in a folder which&#10;path contains no spaces.&#10;&#10;Fixes #18">
      <created>1527582458791</created>
      <option name="number" value="00044" />
      <option name="presentableId" value="LOCAL-00044" />
      <option name="project" value="LOCAL" />
      <updated>1527582458791</updated>
    </task>
    <task id="LOCAL-00045" summary="Implements FlowTool executable check&#10;&#10;Now when the FlowTool executable is missing or incorrect the application&#10;will try to load one from the config file and warn the user.">
      <created>1527588685125</created>
      <option name="number" value="00045" />
      <option name="presentableId" value="LOCAL-00045" />
      <option name="project" value="LOCAL" />
      <updated>1527588685125</updated>
    </task>
    <task id="LOCAL-00046" summary="Fixes xml dump for fillboxes and corrects some strings">
      <created>1527679167895</created>
      <option name="number" value="00046" />
      <option name="presentableId" value="LOCAL-00046" />
      <option name="project" value="LOCAL" />
      <updated>1527679167896</updated>
    </task>
    <task id="LOCAL-00047" summary="Implements draft of MultiLayered Pistons and Relaxation Zones">
      <created>1527851980395</created>
      <option name="number" value="00047" />
      <option name="presentableId" value="LOCAL-00047" />
      <option name="project" value="LOCAL" />
      <updated>1527851980396</updated>
    </task>
    <task id="LOCAL-00048" summary="Added Milti-Layer Pistons 2D">
      <created>1527873341125</created>
      <option name="number" value="00048" />
      <option name="presentableId" value="LOCAL-00048" />
      <option name="project" value="LOCAL" />
      <updated>1527873341125</updated>
    </task>
    <task id="LOCAL-00049" summary="Disbled damping overlimit visualization temporarily until it's fixed">
      <created>1527874169073</created>
      <option name="number" value="00049" />
      <option name="presentableId" value="LOCAL-00049" />
      <option name="project" value="LOCAL" />
      <updated>1527874169073</updated>
    </task>
    <task id="LOCAL-00050" summary="Adds particle count to Case Summary">
      <created>1528274008301</created>
      <option name="number" value="00050" />
      <option name="presentableId" value="LOCAL-00050" />
      <option name="project" value="LOCAL" />
      <updated>1528274008314</updated>
    </task>
    <task id="LOCAL-00051" summary="Adds option to open IsoSurface export with Paraview&#10;&#10;Also, removes type selection from IsoSurface as it can only export&#10;fluids, so it does not need it.">
      <created>1528275114754</created>
      <option name="number" value="00051" />
      <option name="presentableId" value="LOCAL-00051" />
      <option name="project" value="LOCAL" />
      <updated>1528275114755</updated>
    </task>
    <task id="LOCAL-00052" summary="Now opening with Paraview in PartVTK is only enabled if VTK is selected">
      <created>1528275508313</created>
      <option name="number" value="00052" />
      <option name="presentableId" value="LOCAL-00052" />
      <option name="project" value="LOCAL" />
      <updated>1528275508313</updated>
    </task>
    <task id="LOCAL-00053" summary="Fixes an error where FloatingInfo would put -onlyprocess instead of &#10;-onlymk">
      <created>1528275813229</created>
      <option name="number" value="00053" />
      <option name="presentableId" value="LOCAL-00053" />
      <option name="project" value="LOCAL" />
      <updated>1528275813229</updated>
    </task>
    <task id="LOCAL-00054" summary="Removes size constraints in multiple windows">
      <created>1528280245388</created>
      <option name="number" value="00054" />
      <option name="presentableId" value="LOCAL-00054" />
      <option name="project" value="LOCAL" />
      <updated>1528280245388</updated>
    </task>
    <task id="LOCAL-00055" summary="Changes Motion Configuration window to have a QSplitter instead of fixed&#10;components.">
      <created>1528717505552</created>
      <option name="number" value="00055" />
      <option name="presentableId" value="LOCAL-00055" />
      <option name="project" value="LOCAL" />
      <updated>1528717505553</updated>
    </task>
    <task id="LOCAL-00056" summary="Changes some messages and names on the interface">
      <created>1528717865362</created>
      <option name="number" value="00056" />
      <option name="presentableId" value="LOCAL-00056" />
      <option name="project" value="LOCAL" />
      <updated>1528717865362</updated>
    </task>
    <task id="LOCAL-00057" summary="Now when DesignSPHysics autofills the executable paths, it gets saved&#10;to the disk">
      <created>1528800664142</created>
      <option name="number" value="00057" />
      <option name="presentableId" value="LOCAL-00057" />
      <option name="project" value="LOCAL" />
      <updated>1528800664143</updated>
    </task>
    <task id="LOCAL-00058" summary="Now linear and rotational motions from file uses relative paths.">
      <created>1528880398423</created>
      <option name="number" value="00058" />
      <option name="presentableId" value="LOCAL-00058" />
      <option name="project" value="LOCAL" />
      <updated>1528880398424</updated>
    </task>
    <task id="LOCAL-00059" summary="Removes matrixreset from fillboxes">
      <created>1528883983756</created>
      <option name="number" value="00059" />
      <option name="presentableId" value="LOCAL-00059" />
      <option name="project" value="LOCAL" />
      <updated>1528883983757</updated>
    </task>
    <task id="LOCAL-00060" summary="Changes version">
      <created>1528887518217</created>
      <option name="number" value="00060" />
      <option name="presentableId" value="LOCAL-00060" />
      <option name="project" value="LOCAL" />
      <updated>1528887518217</updated>
    </task>
    <task id="LOCAL-00061" summary="Implemented Damping with overlimit">
      <created>1530269291510</created>
      <option name="number" value="00061" />
      <option name="presentableId" value="LOCAL-00061" />
      <option name="project" value="LOCAL" />
      <updated>1530269291511</updated>
    </task>
    <task id="LOCAL-00062" summary="Fixes XML end tags on Acceleration Inputs">
      <created>1531210959696</created>
      <option name="number" value="00062" />
      <option name="presentableId" value="LOCAL-00062" />
      <option name="project" value="LOCAL" />
      <updated>1531210959697</updated>
    </task>
    <task id="LOCAL-00063" summary="Implemented Uniform Velocity Relaxation Zone">
      <created>1531234368684</created>
      <option name="number" value="00063" />
      <option name="presentableId" value="LOCAL-00063" />
      <option name="project" value="LOCAL" />
      <updated>1531234368686</updated>
    </task>
    <task id="LOCAL-00064" summary="Fixes rotation from a file (Movement) being detected as wave generator">
      <created>1531686837658</created>
      <option name="number" value="00064" />
      <option name="presentableId" value="LOCAL-00064" />
      <option name="project" value="LOCAL" />
      <updated>1531686837659</updated>
    </task>
    <task id="LOCAL-00065" summary="Fixes some errors with movements">
      <created>1531688125269</created>
      <option name="number" value="00065" />
      <option name="presentableId" value="LOCAL-00065" />
      <option name="project" value="LOCAL" />
      <updated>1531688125270</updated>
    </task>
    <task id="LOCAL-00066" summary="Implemented basic functionality for external waves (SWASH)">
      <created>1531759528871</created>
      <option name="number" value="00066" />
      <option name="presentableId" value="LOCAL-00066" />
      <option name="project" value="LOCAL" />
      <updated>1531759528871</updated>
    </task>
    <task id="LOCAL-00067" summary="Relaxation Zone with external data now copies the velocity files to the&#10;out folder and changes its path to a relative one.">
      <created>1531820705206</created>
      <option name="number" value="00067" />
      <option name="presentableId" value="LOCAL-00067" />
      <option name="project" value="LOCAL" />
      <updated>1531820705206</updated>
    </task>
    <task id="LOCAL-00068" summary="Commenting and refactor pass.">
      <created>1531906580469</created>
      <option name="number" value="00068" />
      <option name="presentableId" value="LOCAL-00068" />
      <option name="project" value="LOCAL" />
      <updated>1531906580469</updated>
    </task>
    <task id="LOCAL-00069" summary="Adds DualSPHysics executables in a new directory">
      <created>1531906676711</created>
      <option name="number" value="00069" />
      <option name="presentableId" value="LOCAL-00069" />
      <option name="project" value="LOCAL" />
      <updated>1531906676711</updated>
    </task>
    <task id="LOCAL-00070" summary="Changed how different needed files for the cases are copied&#10;&#10;Changing the name of the project would make a reference error due to&#10;relative paths. To solve this the files needed to movements, accinputs,&#10;etc. are now copied both to the case root and the out folder. If the out&#10;folder gets removed of its name changes, the files on the project root&#10;will be copied instead of having to search for the file full path again.">
      <created>1531989176975</created>
      <option name="number" value="00070" />
      <option name="presentableId" value="LOCAL-00070" />
      <option name="project" value="LOCAL" />
      <updated>1531989176976</updated>
    </task>
    <task id="LOCAL-00071" summary="Prevents movements from exporting into the XML if they don't exist">
      <created>1532085403893</created>
      <option name="number" value="00071" />
      <option name="presentableId" value="LOCAL-00071" />
      <option name="project" value="LOCAL" />
      <updated>1532085403898</updated>
    </task>
    <task id="LOCAL-00072" summary="Did some code cleaning and refactoring">
      <created>1532593115661</created>
      <option name="number" value="00072" />
      <option name="presentableId" value="LOCAL-00072" />
      <option name="project" value="LOCAL" />
      <updated>1532593115662</updated>
    </task>
    <task id="LOCAL-00073" summary="Adds text constants for help messages&#10;&#10;Also adds a custom QLabel implementation with hover event.&#10;&#10;Changes some bits like minimum required version and some details&#10;in the README.md file.">
      <created>1539188875371</created>
      <option name="number" value="00073" />
      <option name="presentableId" value="LOCAL-00073" />
      <option name="project" value="LOCAL" />
      <updated>1539188875371</updated>
    </task>
    <task id="LOCAL-00074" summary="Refactorizes Constant Definition Dialog to be a new class">
      <created>1539192436181</created>
      <option name="number" value="00074" />
      <option name="presentableId" value="LOCAL-00074" />
      <option name="project" value="LOCAL" />
      <updated>1539192436181</updated>
    </task>
    <task id="LOCAL-00075" summary="Adds a custom QLineEdit implementation with focus event&#10;&#10;Adds more text constants for help messages">
      <created>1539619938388</created>
      <option name="number" value="00075" />
      <option name="presentableId" value="LOCAL-00075" />
      <option name="project" value="LOCAL" />
      <updated>1539619938389</updated>
    </task>
    <task id="LOCAL-00076" summary="Refactorizes Execution Parameters Dialog to be a new class&#10;&#10;Did code cleaning.">
      <created>1539706627578</created>
      <option name="number" value="00076" />
      <option name="presentableId" value="LOCAL-00076" />
      <option name="project" value="LOCAL" />
      <updated>1539706627578</updated>
    </task>
    <task id="LOCAL-00077" summary="Added a warning window about save case in &quot;Run GenCase&quot;&#10;&#10;Added &quot;run_gencase.png&quot; to images folder">
      <created>1541617095236</created>
      <option name="number" value="00077" />
      <option name="presentableId" value="LOCAL-00077" />
      <option name="project" value="LOCAL" />
      <updated>1541617095236</updated>
    </task>
    <option name="localTasksCounter" value="78" />
    <servers />
  </component>
  <component name="TodoView">
    <todo-panel id="selected-file">
      <is-autoscroll-to-source value="true" />
    </todo-panel>
    <todo-panel id="all">
      <are-packages-shown value="true" />
      <is-autoscroll-to-source value="true" />
    </todo-panel>
  </component>
  <component name="ToolWindowManager">
<<<<<<< HEAD
    <frame x="-8" y="-8" width="2576" height="1056" extended-state="6" />
    <editor active="true" />
    <layout>
      <window_info content_ui="combo" id="Project" order="0" sideWeight="0.4993498" visible="true" weight="0.10015898" />
      <window_info id="Favorites" order="1" sideWeight="0.50065017" side_tool="true" weight="0.10771065" />
      <window_info x="2363" y="239" width="619" height="687" id="Notes" order="2" weight="0.30063966" />
=======
    <frame x="1258" y="0" width="1309" height="1047" extended-state="0" />
    <editor active="true" />
    <layout>
      <window_info content_ui="combo" id="Project" order="0" sideWeight="0.4993498" visible="true" weight="0.244996" />
      <window_info id="Structure" order="1" sideWeight="0.50200266" side_tool="true" weight="0.13036565" />
      <window_info id="Favorites" order="2" sideWeight="0.50065017" side_tool="true" weight="0.10771065" />
      <window_info x="2363" y="239" width="619" height="687" id="Notes" order="3" weight="0.30063966" />
>>>>>>> 6ceca991
      <window_info anchor="bottom" id="Message" order="0" />
      <window_info anchor="bottom" id="Find" order="1" weight="0.3283582" />
      <window_info anchor="bottom" id="Run" order="2" weight="0.32960895" />
      <window_info anchor="bottom" id="Debug" order="3" weight="0.4" />
      <window_info anchor="bottom" id="Cvs" order="4" weight="0.25" />
      <window_info anchor="bottom" id="Inspection" order="5" weight="0.4" />
<<<<<<< HEAD
      <window_info anchor="bottom" id="Event Log" order="6" sideWeight="0.5091415" side_tool="true" weight="0.2527115" />
      <window_info anchor="bottom" id="TODO" order="7" sideWeight="0.4908585" weight="0.2527115" />
=======
      <window_info anchor="bottom" id="TODO" order="6" sideWeight="0.49517685" weight="0.19605696" />
      <window_info anchor="bottom" id="Event Log" order="7" sideWeight="0.50520414" side_tool="true" weight="0.2245345" />
>>>>>>> 6ceca991
      <window_info anchor="bottom" id="Docker" order="8" show_stripe_button="false" />
      <window_info anchor="bottom" id="Messages" order="9" />
      <window_info anchor="bottom" id="Python Console" order="10" weight="0.3263965" />
      <window_info anchor="bottom" id="Database Changes" order="11" show_stripe_button="false" />
      <window_info active="true" anchor="bottom" id="Terminal" order="12" sideWeight="0.49719775" visible="true" weight="0.2245345" />
      <window_info anchor="bottom" id="Version Control" order="13" sideWeight="0.47878304" weight="0.16210295" />
      <window_info anchor="bottom" id="Inspection Results" order="14" weight="0.32935324" />
      <window_info anchor="right" x="0" y="0" width="590" height="880" id="Documentation" order="0" side_tool="true" weight="0.32962227" />
      <window_info anchor="right" id="Commander" order="1" weight="0.4" />
      <window_info anchor="right" id="Ant Build" order="2" weight="0.25" />
      <window_info anchor="right" content_ui="combo" id="Hierarchy" order="3" weight="0.25" />
      <window_info anchor="right" id="Database" order="4" sideWeight="0.49799734" weight="0.32962227" />
      <window_info anchor="right" id="SciView" order="5" sideWeight="0.4992785" weight="0.32962227" />
      <window_info anchor="right" id="Data View" order="6" />
    </layout>
    <layout-to-restore>
      <window_info active="true" content_ui="combo" id="Project" order="0" sideWeight="0.4993498" visible="true" weight="0.14035785" />
      <window_info id="Favorites" order="1" sideWeight="0.50065017" side_tool="true" weight="0.10771065" />
      <window_info x="2363" y="239" width="619" height="687" id="Notes" order="2" weight="0.30063966" />
      <window_info anchor="bottom" id="Message" order="0" />
      <window_info anchor="bottom" id="Find" order="1" weight="0.3283582" />
      <window_info anchor="bottom" id="Run" order="2" weight="0.32960895" />
      <window_info anchor="bottom" id="Debug" order="3" weight="0.4" />
      <window_info anchor="bottom" id="Cvs" order="4" weight="0.25" />
      <window_info anchor="bottom" id="Inspection" order="5" weight="0.4" />
      <window_info anchor="bottom" id="Event Log" order="6" sideWeight="0.5089463" side_tool="true" weight="0.1641791" />
      <window_info anchor="bottom" id="TODO" order="7" sideWeight="0.49156272" weight="0.25273633" />
      <window_info anchor="bottom" id="Docker" order="8" show_stripe_button="false" />
      <window_info anchor="bottom" id="Messages" order="9" />
      <window_info anchor="bottom" id="Python Console" order="10" weight="0.32768923" />
      <window_info anchor="bottom" id="Database Changes" order="11" show_stripe_button="false" />
      <window_info anchor="bottom" id="Terminal" order="12" weight="0.20597015" />
      <window_info anchor="bottom" id="Version Control" order="13" sideWeight="0.49105367" weight="0.1641791" />
      <window_info anchor="right" x="0" y="0" width="590" height="880" id="Documentation" order="0" side_tool="true" weight="0.32962227" />
      <window_info anchor="right" id="Commander" order="1" weight="0.4" />
      <window_info anchor="right" id="Ant Build" order="2" weight="0.25" />
      <window_info anchor="right" content_ui="combo" id="Hierarchy" order="3" weight="0.25" />
      <window_info anchor="right" id="Database" order="4" sideWeight="0.49799734" weight="0.32962227" />
      <window_info anchor="right" auto_hide="true" id="SciView" order="5" show_stripe_button="false" sideWeight="0.4992785" type="FLOATING" weight="0.32962227" />
      <window_info anchor="right" id="Structure" order="6" sideWeight="0.50200266" side_tool="true" weight="0.1304175" />
      <window_info anchor="right" id="Data View" order="7" />
    </layout-to-restore>
  </component>
  <component name="TypeScriptGeneratedFilesManager">
    <option name="version" value="1" />
  </component>
  <component name="UnknownFeatures">
    <option featureType="com.intellij.fileTypeFactory" implementationName="*.md" />
  </component>
  <component name="Vcs.Log.Tabs.Properties">
    <option name="TAB_STATES">
      <map>
        <entry key="MAIN">
          <value>
            <State>
              <option name="RECENTLY_FILTERED_USER_GROUPS">
                <collection />
              </option>
              <option name="RECENTLY_FILTERED_BRANCH_GROUPS">
                <collection />
              </option>
              <option name="COLUMN_ORDER">
                <list>
                  <option value="0" />
                  <option value="1" />
                  <option value="2" />
                  <option value="3" />
                </list>
              </option>
            </State>
          </value>
        </entry>
      </map>
    </option>
  </component>
  <component name="VcsContentAnnotationSettings">
    <option name="myLimit" value="2678400000" />
  </component>
  <component name="VcsManagerConfiguration">
    <option name="RELOAD_CONTEXT" value="false" />
    <MESSAGE value="Removes size constraints in multiple windows" />
    <MESSAGE value="Changes Motion Configuration window to have a QSplitter instead of fixed&#10;components." />
    <MESSAGE value="Changes some messages and names on the interface" />
    <MESSAGE value="Now when DesignSPHysics autofills the executable paths, it gets saved&#10;to the disk" />
    <MESSAGE value="Now linear and rotational motions from file uses relative paths." />
    <MESSAGE value="Removes matrixreset from fillboxes" />
    <MESSAGE value="Changes version" />
    <MESSAGE value="Implemented Damping with overlimit" />
    <MESSAGE value="Fixes XML end tags on Acceleration Inputs" />
    <MESSAGE value="Implemented Uniform Velocity Relaxation Zone" />
    <MESSAGE value="Fixes rotation from a file (Movement) being detected as wave generator" />
    <MESSAGE value="Fixes some errors with movements" />
    <MESSAGE value="Implemented basic functionality for external waves (SWASH)" />
    <MESSAGE value="Relaxation Zone with external data now copies the velocity files to the&#10;out folder and changes its path to a relative one." />
    <MESSAGE value="Commenting and refactor pass." />
    <MESSAGE value="Adds DualSPHysics executables in a new directory" />
    <MESSAGE value="Changed how different needed files for the cases are copied&#10;&#10;Changing the name of the project would make a reference error due to&#10;relative paths. To solve this the files needed to movements, accinputs,&#10;etc. are now copied both to the case root and the out folder. If the out&#10;folder gets removed of its name changes, the files on the project root&#10;will be copied instead of having to search for the file full path again." />
    <MESSAGE value="Prevents movements from exporting into the XML if they don't exist" />
    <MESSAGE value="Did some code cleaning and refactoring" />
    <MESSAGE value="Fixes an error when adding an object to the case" />
    <MESSAGE value="Adds text constants for help messages&#10;&#10;Also adds a custom QLabel implementation with hover event.&#10;&#10;Changes some bits like minimum required version and some details&#10;in the README.md file." />
    <MESSAGE value="Refactorizes Constant Definition Dialog to be a new class" />
    <MESSAGE value="Adds a custom QLineEdit implementation with focus event&#10;&#10;Adds more text constants for help messages" />
    <MESSAGE value="Refactorizes Execution Parameters Dialog to be a new class&#10;&#10;Did code cleaning." />
    <MESSAGE value="Added a warning window about save case in &quot;Run GenCase&quot;&#10;&#10;Added &quot;run_gencase.png&quot; to images folder" />
    <option name="LAST_COMMIT_MESSAGE" value="Added a warning window about save case in &quot;Run GenCase&quot;&#10;&#10;Added &quot;run_gencase.png&quot; to images folder" />
  </component>
  <component name="editorHistoryManager">
    <entry file="file://$PROJECT_DIR$/ds_modules/lang/english.json">
      <provider selected="true" editor-type-id="text-editor">
        <state relative-caret-position="414">
          <caret line="18" column="73" selection-start-line="18" selection-start-column="68" selection-end-line="18" selection-end-column="73" />
        </state>
      </provider>
    </entry>
    <entry file="file://$PROJECT_DIR$/ds_modules/enum/test.py">
      <provider selected="true" editor-type-id="text-editor">
        <state relative-caret-position="92">
          <caret line="6" selection-start-line="6" selection-end-line="6" />
        </state>
      </provider>
    </entry>
    <entry file="file://$PROJECT_DIR$/ds_modules/enum/README">
      <provider selected="true" editor-type-id="text-editor" />
    </entry>
    <entry file="file://$PROJECT_DIR$/ds_modules/enum/LICENSE">
      <provider selected="true" editor-type-id="text-editor">
        <state relative-caret-position="253">
          <caret line="11" column="29" selection-start-line="11" selection-start-column="29" selection-end-line="11" selection-end-column="29" />
        </state>
      </provider>
    </entry>
    <entry file="file://$PROJECT_DIR$/ds_modules/templates/template.sh">
      <provider selected="true" editor-type-id="text-editor" />
    </entry>
<<<<<<< HEAD
    <entry file="file://$APPLICATION_CONFIG_DIR$/pycharm64.exe.vmoptions" />
    <entry file="file://$PROJECT_DIR$/.gitignore">
      <provider selected="true" editor-type-id="text-editor" />
    </entry>
    <entry file="file://$PROJECT_DIR$/ds_modules/enum/__init__.py">
=======
    <entry file="file://$PROJECT_DIR$/ds_modules/templates/case_summary_template.html">
      <provider selected="true" editor-type-id="text-editor">
        <state relative-caret-position="-690">
          <caret line="3" column="55" lean-forward="true" selection-start-line="3" selection-start-column="55" selection-end-line="3" selection-end-column="55" />
        </state>
      </provider>
    </entry>
    <entry file="file://$PROJECT_DIR$/ds_modules/xmltodict.py">
>>>>>>> 6ceca991
      <provider selected="true" editor-type-id="text-editor">
        <state relative-caret-position="5037">
          <caret line="220" column="11" lean-forward="true" selection-start-line="220" selection-start-column="11" selection-end-line="220" selection-end-column="11" />
        </state>
      </provider>
    </entry>
    <entry file="file://$PROJECT_DIR$/CONTRIBUTING.md">
      <provider selected="true" editor-type-id="split-provider[text-editor;markdown-preview-editor]">
        <state split_layout="SPLIT">
          <first_editor relative-caret-position="374">
            <caret line="22" column="17" selection-start-line="22" selection-start-column="17" selection-end-line="22" selection-end-column="17" />
          </first_editor>
          <second_editor />
        </state>
      </provider>
    </entry>
    <entry file="file://$PROJECT_DIR$/.vscode/.ropeproject/config.py">
      <provider selected="true" editor-type-id="text-editor">
        <state relative-caret-position="-1116" />
      </provider>
    </entry>
    <entry file="file://$PROJECT_DIR$/.vscode/settings.json">
      <provider selected="true" editor-type-id="text-editor" />
    </entry>
    <entry file="file://$PROJECT_DIR$/DesignSPHysics.FCMacro">
      <provider selected="true" editor-type-id="text-editor">
        <state relative-caret-position="187">
          <caret line="11" lean-forward="true" selection-start-line="11" selection-end-line="11" />
        </state>
      </provider>
    </entry>
    <entry file="file://$USER_HOME$/.PyCharm2018.2/system/python_stubs/703128353/PySide/QtCore/Qt.py">
      <provider selected="true" editor-type-id="text-editor">
        <state relative-caret-position="652">
          <caret line="770" column="4" selection-start-line="770" selection-start-column="4" selection-end-line="770" selection-end-column="4" />
        </state>
      </provider>
    </entry>
    <entry file="file://$PROJECT_DIR$/ds_modules/python_utils/__about__.py">
      <provider selected="true" editor-type-id="text-editor" />
    </entry>
    <entry file="file://$PROJECT_DIR$/ds_modules/python_utils/__init__.py">
      <provider selected="true" editor-type-id="text-editor" />
    </entry>
    <entry file="file://$PROJECT_DIR$/ds_modules/python_utils/compat.py">
      <provider selected="true" editor-type-id="text-editor" />
    </entry>
    <entry file="file://$PROJECT_DIR$/ds_modules/python_utils/converters.py">
      <provider selected="true" editor-type-id="text-editor">
        <state relative-caret-position="-2918" />
      </provider>
    </entry>
    <entry file="file://$PROJECT_DIR$/ds_modules/python_utils/formatters.py">
      <provider selected="true" editor-type-id="text-editor">
<<<<<<< HEAD
        <state relative-caret-position="313">
          <caret line="136" column="4" selection-start-line="136" selection-start-column="4" selection-end-line="136" selection-end-column="4" />
          <folding>
            <element signature="e#18530#46042#0" />
            <element signature="e#46077#68652#0" />
            <element signature="e#68704#74008#0" />
          </folding>
=======
        <state relative-caret-position="193">
          <caret line="90" column="15" lean-forward="true" selection-start-line="90" selection-start-column="15" selection-end-line="90" selection-end-column="15" />
>>>>>>> 6ceca991
        </state>
      </provider>
    </entry>
    <entry file="file://$PROJECT_DIR$/ds_modules/python_utils/import_.py">
      <provider selected="true" editor-type-id="text-editor">
        <state relative-caret-position="-759" />
      </provider>
    </entry>
    <entry file="file://$PROJECT_DIR$/ds_modules/python_utils/logger.py">
      <provider selected="true" editor-type-id="text-editor">
        <state relative-caret-position="-453" />
      </provider>
    </entry>
    <entry file="file://$PROJECT_DIR$/ds_modules/stl/__about__.py">
      <provider selected="true" editor-type-id="text-editor" />
    </entry>
    <entry file="file://$PROJECT_DIR$/ds_modules/stl/__init__.py">
      <provider selected="true" editor-type-id="text-editor" />
    </entry>
    <entry file="file://$PROJECT_DIR$/ds_modules/stl/base.py">
      <provider selected="true" editor-type-id="text-editor">
        <state relative-caret-position="-2771">
          <caret line="8" lean-forward="true" selection-start-line="8" selection-end-line="8" />
        </state>
      </provider>
    </entry>
    <entry file="file://$PROJECT_DIR$/ds_modules/stl/main.py">
      <provider selected="true" editor-type-id="text-editor">
        <state relative-caret-position="-912" />
      </provider>
    </entry>
    <entry file="file://$PROJECT_DIR$/ds_modules/stl/mesh.py">
      <provider selected="true" editor-type-id="text-editor" />
    </entry>
    <entry file="file://$PROJECT_DIR$/ds_modules/stl/stl.py">
      <provider selected="true" editor-type-id="text-editor">
        <state relative-caret-position="-4777">
          <caret line="5" column="16" selection-start-line="5" selection-start-column="16" selection-end-line="5" selection-end-column="16" />
        </state>
      </provider>
    </entry>
    <entry file="file://$PROJECT_DIR$/ds_modules/stl/utils.py">
      <provider selected="true" editor-type-id="text-editor" />
    </entry>
    <entry file="file://$PROJECT_DIR$/ds_modules/propenums.py">
      <provider selected="true" editor-type-id="text-editor">
        <state relative-caret-position="74">
          <caret line="38" column="45" selection-start-line="38" selection-start-column="45" selection-end-line="38" selection-end-column="45" />
        </state>
      </provider>
    </entry>
    <entry file="file://$PROJECT_DIR$/pylintrc">
      <provider selected="true" editor-type-id="text-editor">
        <state relative-caret-position="675">
          <caret line="144" column="19" selection-start-line="144" selection-start-column="19" selection-end-line="144" selection-end-column="19" />
        </state>
      </provider>
    </entry>
    <entry file="file://$PROJECT_DIR$/ds_modules/lang/slovak.json">
      <provider selected="true" editor-type-id="text-editor" />
    </entry>
    <entry file="file://$PROJECT_DIR$/ds_modules/lang/russian.json">
      <provider selected="true" editor-type-id="text-editor" />
    </entry>
    <entry file="file://$PROJECT_DIR$/ds_modules/xmlimporter.py">
      <provider selected="true" editor-type-id="text-editor">
        <state relative-caret-position="23">
          <caret line="41" column="3" selection-start-line="41" selection-start-column="3" selection-end-line="41" selection-end-column="3" />
        </state>
      </provider>
    </entry>
    <entry file="file://$PROJECT_DIR$/ds_modules/lang/spanish.json">
      <provider selected="true" editor-type-id="text-editor" />
    </entry>
    <entry file="file://$PROJECT_DIR$/default-config.json">
      <provider selected="true" editor-type-id="text-editor">
        <state relative-caret-position="374">
          <caret line="22" column="5" lean-forward="true" selection-start-line="22" selection-start-column="5" selection-end-line="22" selection-end-column="5" />
        </state>
      </provider>
    </entry>
    <entry file="file://$PROJECT_DIR$/ds_modules/widgets/HoverableLabel.py" />
    <entry file="file://$PROJECT_DIR$/README.md">
      <provider selected="true" editor-type-id="split-provider[text-editor;markdown-preview-editor]">
        <state split_layout="SPLIT">
          <first_editor relative-caret-position="221">
            <caret line="16" lean-forward="true" selection-end-line="65" />
          </first_editor>
          <second_editor />
        </state>
      </provider>
      <provider editor-type-id="text-editor">
        <state relative-caret-position="560">
          <caret line="35" column="57" selection-start-line="35" selection-start-column="57" selection-end-line="35" selection-end-column="57" />
        </state>
      </provider>
    </entry>
    <entry file="file://$PROJECT_DIR$/ds_modules/properties.py">
      <provider selected="true" editor-type-id="text-editor">
        <state relative-caret-position="-1768">
          <caret line="146" column="12" selection-start-line="146" selection-start-column="12" selection-end-line="146" selection-end-column="12" />
        </state>
      </provider>
    </entry>
    <entry file="file://$PROJECT_DIR$/ds_modules/widgets/__init__.py" />
    <entry file="file://$USER_HOME$/.PyCharm2018.2/system/python_stubs/703128353/PySide/QtCore/QObject.py">
      <provider selected="true" editor-type-id="text-editor">
        <state relative-caret-position="366">
          <caret line="143" lean-forward="true" selection-start-line="143" selection-end-line="143" />
        </state>
      </provider>
    </entry>
    <entry file="file://$USER_HOME$/.PyCharm2018.2/system/python_stubs/703128353/PySide/QtGui/QWidget.py">
      <provider selected="true" editor-type-id="text-editor">
        <state relative-caret-position="17">
          <caret line="121" column="8" selection-start-line="121" selection-start-column="8" selection-end-line="121" selection-end-column="8" />
        </state>
      </provider>
    </entry>
<<<<<<< HEAD
    <entry file="file://$PROJECT_DIR$/README.md">
      <provider selected="true" editor-type-id="split-provider[text-editor;markdown-preview-editor]">
        <state split_layout="SPLIT">
          <first_editor relative-caret-position="442">
            <caret line="32" lean-forward="true" selection-start-line="32" selection-end-line="32" />
          </first_editor>
          <second_editor />
=======
    <entry file="file://$USER_HOME$/.PyCharm2018.2/system/python_stubs/703128353/PySide/QtGui/QTextEdit.py">
      <provider selected="true" editor-type-id="text-editor">
        <state relative-caret-position="246">
          <caret line="293" column="8" selection-start-line="293" selection-start-column="8" selection-end-line="293" selection-end-column="8" />
        </state>
      </provider>
    </entry>
    <entry file="file://$USER_HOME$/.PyCharm2018.2/system/python_stubs/703128353/PySide/QtGui/QLineEdit.py">
      <provider selected="true" editor-type-id="text-editor">
        <state relative-caret-position="246">
          <caret line="107" column="8" selection-start-line="107" selection-start-column="8" selection-end-line="107" selection-end-column="8" />
>>>>>>> 6ceca991
        </state>
      </provider>
      <provider editor-type-id="text-editor">
        <state relative-caret-position="560">
          <caret line="35" column="57" selection-start-line="35" selection-start-column="57" selection-end-line="35" selection-end-column="57" />
        </state>
      </provider>
    </entry>
    <entry file="file://$PROJECT_DIR$/ds_modules/__init__.py">
      <provider selected="true" editor-type-id="text-editor" />
    </entry>
    <entry file="file://$PROJECT_DIR$/installer/resource/install.ico">
      <provider selected="true" editor-type-id="images" />
    </entry>
    <entry file="file://$PROJECT_DIR$/installer/installer.py">
      <provider selected="true" editor-type-id="text-editor">
        <state relative-caret-position="221">
          <caret line="18" column="20" selection-start-line="18" selection-start-column="18" selection-end-line="18" selection-end-column="20" />
        </state>
      </provider>
    </entry>
    <entry file="file://$PROJECT_DIR$/ds_modules/execution_parameters.py">
      <provider selected="true" editor-type-id="text-editor">
        <state relative-caret-position="680">
          <caret line="46" column="8" selection-start-line="46" selection-start-column="8" selection-end-line="46" selection-end-column="8" />
        </state>
      </provider>
    </entry>
    <entry file="file://$USER_HOME$/.PyCharm2018.2/system/python_stubs/703128353/PySide/QtGui/QLayout.py">
      <provider selected="true" editor-type-id="text-editor">
        <state relative-caret-position="683">
          <caret line="154" column="4" selection-start-line="154" selection-start-column="4" selection-end-line="154" selection-end-column="4" />
        </state>
      </provider>
    </entry>
    <entry file="file://$PROJECT_DIR$/ds_modules/constants.py">
      <provider selected="true" editor-type-id="text-editor">
        <state relative-caret-position="1428">
          <caret line="84" column="93" selection-start-line="84" selection-start-column="93" selection-end-line="84" selection-end-column="93" />
        </state>
      </provider>
    </entry>
    <entry file="file://$PROJECT_DIR$/ds_modules/dsphwidgets.py">
      <provider selected="true" editor-type-id="text-editor">
<<<<<<< HEAD
        <state relative-caret-position="255">
          <caret line="15" column="8" selection-start-line="15" selection-start-column="7" selection-end-line="15" selection-end-column="12" />
          <folding>
            <element signature="e#1358#2727#0" />
            <element signature="e#2776#3792#0" />
            <element signature="e#3847#8932#0" />
            <element signature="e#8990#16223#0" />
            <element signature="e#16277#23800#0" />
            <element signature="e#23857#32541#0" />
            <element signature="e#32596#43109#0" />
            <element signature="e#43160#51945#0" />
            <element signature="e#51996#62934#0" />
            <element signature="e#62982#66479#0" />
            <element signature="e#66531#75597#0" />
            <element signature="e#75658#96268#0" />
            <element signature="e#125667#137304#0" />
            <element signature="e#137365#157726#0" />
            <element signature="e#157774#163509#0" />
            <element signature="e#163565#170407#0" />
            <element signature="e#170454#172370#0" />
            <element signature="e#172427#173307#0" />
            <element signature="e#173354#173841#0" />
            <element signature="e#173881#175667#0" />
            <element signature="e#179575#186608#0" />
            <element signature="e#186671#198131#0" />
            <element signature="e#198196#215715#0" />
            <element signature="e#215775#227952#0" />
            <element signature="e#228005#235963#0" />
            <element signature="e#245071#246801#0" />
=======
        <state relative-caret-position="58871">
          <caret line="3470" column="16" selection-start-line="3470" selection-start-column="10" selection-end-line="3470" selection-end-column="16" />
          <folding>
            <element signature="e#273#287#0" expanded="true" />
            <element signature="e#173406#173893#0" />
            <element signature="e#173933#175719#0" />
            <element signature="e#175771#179575#0" />
            <element signature="e#179627#186660#0" />
            <element signature="e#186723#198183#0" />
            <element signature="e#198248#215767#0" />
            <element signature="e#215827#228004#0" />
            <element signature="e#228057#236015#0" />
            <element signature="e#236078#245074#0" />
            <element signature="e#245123#246853#0" />
            <element signature="e#246896#247193#0" />
            <element signature="e#247242#247593#0" />
            <element signature="e#247639#268204#0" />
            <element signature="e#268259#305503#0" />
>>>>>>> 6ceca991
          </folding>
        </state>
      </provider>
    </entry>
<<<<<<< HEAD
    <entry file="file://$PROJECT_DIR$/CONTRIBUTING.md">
      <provider selected="true" editor-type-id="split-provider[text-editor;markdown-preview-editor]">
        <state split_layout="SPLIT">
          <first_editor relative-caret-position="374">
            <caret line="22" column="17" selection-start-line="22" selection-start-column="17" selection-end-line="22" selection-end-column="17" />
          </first_editor>
          <second_editor />
=======
    <entry file="file://$PROJECT_DIR$/ds_modules/guiutils.py">
      <provider selected="true" editor-type-id="text-editor">
        <state relative-caret-position="2074">
          <caret line="130" column="33" selection-start-line="130" selection-start-column="17" selection-end-line="130" selection-end-column="33" />
          <folding>
            <element signature="e#163#177#0" expanded="true" />
          </folding>
>>>>>>> 6ceca991
        </state>
      </provider>
    </entry>
    <entry file="file://$PROJECT_DIR$/DesignSPHysics.py">
      <provider selected="true" editor-type-id="text-editor">
<<<<<<< HEAD
        <state relative-caret-position="201">
          <caret line="1136" column="58" lean-forward="true" selection-start-line="1136" selection-start-column="44" selection-end-line="1136" selection-end-column="66" />
=======
        <state relative-caret-position="255">
          <caret line="564" column="25" selection-start-line="564" selection-start-column="25" selection-end-line="564" selection-end-column="25" />
>>>>>>> 6ceca991
          <folding>
            <element signature="e#286#300#0" expanded="true" />
          </folding>
        </state>
      </provider>
    </entry>
    <entry file="file://$PROJECT_DIR$/ds_modules/utils.py">
      <provider selected="true" editor-type-id="text-editor">
<<<<<<< HEAD
        <state relative-caret-position="-2091">
          <caret line="54" column="61" selection-start-line="54" selection-start-column="61" selection-end-line="54" selection-end-column="61" />
=======
        <state relative-caret-position="490">
          <caret line="68" column="22" selection-start-line="68" selection-start-column="22" selection-end-line="68" selection-end-column="22" />
>>>>>>> 6ceca991
          <folding>
            <element signature="e#253#267#0" expanded="true" />
          </folding>
        </state>
      </provider>
    </entry>
  </component>
  <component name="masterDetails">
    <states>
      <state key="ScopeChooserConfigurable.UI">
        <settings>
          <splitter-proportions>
            <option name="proportions">
              <list>
                <option value="0.2" />
              </list>
            </option>
          </splitter-proportions>
        </settings>
      </state>
    </states>
  </component>
</project><|MERGE_RESOLUTION|>--- conflicted
+++ resolved
@@ -13,13 +13,9 @@
   <component name="ChangeListManager">
     <list default="true" id="22d76f4b-310a-4afb-8788-a472c77b2c87" name="Default" comment="Changes version&#10;&#10;Adds comprobation before warning window in &quot;Run GenCase&quot; option">
       <change beforePath="$PROJECT_DIR$/.idea/workspace.xml" beforeDir="false" afterPath="$PROJECT_DIR$/.idea/workspace.xml" afterDir="false" />
-<<<<<<< HEAD
-      <change beforePath="$PROJECT_DIR$/README.md" beforeDir="false" afterPath="$PROJECT_DIR$/README.md" afterDir="false" />
-=======
       <change beforePath="$PROJECT_DIR$/DesignSPHysics.py" beforeDir="false" afterPath="$PROJECT_DIR$/DesignSPHysics.py" afterDir="false" />
       <change beforePath="$PROJECT_DIR$/ds_modules/lang/spanish.json" beforeDir="false" afterPath="$PROJECT_DIR$/ds_modules/lang/spanish.json" afterDir="false" />
       <change beforePath="$PROJECT_DIR$/ds_modules/utils.py" beforeDir="false" afterPath="$PROJECT_DIR$/ds_modules/utils.py" afterDir="false" />
->>>>>>> 6ceca991
     </list>
     <option name="EXCLUDED_CONVERTED_TO_IGNORED" value="true" />
     <option name="SHOW_DIALOG" value="false" />
@@ -95,11 +91,6 @@
       </usages-collector>
     </session>
     <session id="970593039">
-<<<<<<< HEAD
-      <usages-collector id="statistics.file.extensions.edit">
-        <counts>
-          <entry key="md" value="183" />
-=======
       <usages-collector id="statistics.vcs.git.usages">
         <counts>
           <entry key="git.branch.checkout.local" value="1" />
@@ -112,14 +103,10 @@
           <entry key="md" value="6" />
           <entry key="py" value="8166" />
           <entry key="txt" value="641" />
->>>>>>> 6ceca991
         </counts>
       </usages-collector>
       <usages-collector id="statistics.file.types.edit">
         <counts>
-<<<<<<< HEAD
-          <entry key="Markdown" value="183" />
-=======
           <entry key="Markdown" value="6" />
           <entry key="PLAIN_TEXT" value="652" />
           <entry key="Python" value="8166" />
@@ -152,7 +139,6 @@
           <entry key="project.open.time.7" value="11" />
           <entry key="project.open.time.8" value="1" />
           <entry key="project.opened" value="26" />
->>>>>>> 6ceca991
         </counts>
       </usages-collector>
     </session>
@@ -162,36 +148,16 @@
   </component>
   <component name="FileEditorManager">
     <leaf SIDE_TABS_SIZE_LIMIT_KEY="300">
-<<<<<<< HEAD
-      <file pinned="false" current-in-tab="true">
-        <entry file="file://$PROJECT_DIR$/README.md">
-          <provider selected="true" editor-type-id="split-provider[text-editor;markdown-preview-editor]">
-            <state split_layout="SPLIT">
-              <first_editor relative-caret-position="442">
-                <caret line="32" lean-forward="true" selection-start-line="32" selection-end-line="32" />
-              </first_editor>
-              <second_editor />
-=======
       <file pinned="false" current-in-tab="false">
         <entry file="file://$PROJECT_DIR$/ds_modules/constants.py">
           <provider selected="true" editor-type-id="text-editor">
             <state relative-caret-position="1428">
               <caret line="84" column="93" selection-start-line="84" selection-start-column="93" selection-end-line="84" selection-end-column="93" />
->>>>>>> 6ceca991
             </state>
           </provider>
         </entry>
       </file>
       <file pinned="false" current-in-tab="false">
-<<<<<<< HEAD
-        <entry file="file://$PROJECT_DIR$/CONTRIBUTING.md">
-          <provider selected="true" editor-type-id="split-provider[text-editor;markdown-preview-editor]">
-            <state split_layout="SPLIT">
-              <first_editor relative-caret-position="374">
-                <caret line="22" column="17" selection-start-line="22" selection-start-column="17" selection-end-line="22" selection-end-column="17" />
-              </first_editor>
-              <second_editor />
-=======
         <entry file="file://$PROJECT_DIR$/ds_modules/dsphwidgets.py">
           <provider selected="true" editor-type-id="text-editor">
             <state relative-caret-position="58871">
@@ -213,7 +179,6 @@
                 <element signature="e#247639#268204#0" />
                 <element signature="e#268259#305503#0" />
               </folding>
->>>>>>> 6ceca991
             </state>
           </provider>
         </entry>
@@ -221,13 +186,8 @@
       <file pinned="false" current-in-tab="true">
         <entry file="file://$PROJECT_DIR$/ds_modules/utils.py">
           <provider selected="true" editor-type-id="text-editor">
-<<<<<<< HEAD
-            <state relative-caret-position="201">
-              <caret line="1136" column="58" lean-forward="true" selection-start-line="1136" selection-start-column="44" selection-end-line="1136" selection-end-column="66" />
-=======
             <state relative-caret-position="490">
               <caret line="68" column="22" selection-start-line="68" selection-start-column="22" selection-end-line="68" selection-end-column="22" />
->>>>>>> 6ceca991
               <folding>
                 <element signature="e#253#267#0" expanded="true" />
               </folding>
@@ -236,13 +196,12 @@
         </entry>
       </file>
       <file pinned="false" current-in-tab="false">
-<<<<<<< HEAD
-        <entry file="file://$PROJECT_DIR$/ds_modules/utils.py">
+        <entry file="file://$PROJECT_DIR$/DesignSPHysics.py">
           <provider selected="true" editor-type-id="text-editor">
-            <state relative-caret-position="-2091">
-              <caret line="54" column="61" selection-start-line="54" selection-start-column="61" selection-end-line="54" selection-end-column="61" />
+            <state relative-caret-position="255">
+              <caret line="564" column="25" selection-start-line="564" selection-start-column="25" selection-end-line="564" selection-end-column="25" />
               <folding>
-                <element signature="e#253#267#0" expanded="true" />
+                <element signature="e#286#300#0" expanded="true" />
               </folding>
             </state>
           </provider>
@@ -251,64 +210,10 @@
       <file pinned="false" current-in-tab="false">
         <entry file="file://$PROJECT_DIR$/ds_modules/guiutils.py">
           <provider selected="true" editor-type-id="text-editor">
-            <state relative-caret-position="313">
-              <caret line="136" column="4" selection-start-line="136" selection-start-column="4" selection-end-line="136" selection-end-column="4" />
-              <folding>
-                <element signature="e#18530#46042#0" />
-                <element signature="e#46077#68652#0" />
-                <element signature="e#68704#74008#0" />
-=======
-        <entry file="file://$PROJECT_DIR$/DesignSPHysics.py">
-          <provider selected="true" editor-type-id="text-editor">
-            <state relative-caret-position="255">
-              <caret line="564" column="25" selection-start-line="564" selection-start-column="25" selection-end-line="564" selection-end-column="25" />
-              <folding>
-                <element signature="e#286#300#0" expanded="true" />
->>>>>>> 6ceca991
-              </folding>
-            </state>
-          </provider>
-        </entry>
-      </file>
-      <file pinned="false" current-in-tab="false">
-        <entry file="file://$PROJECT_DIR$/ds_modules/guiutils.py">
-          <provider selected="true" editor-type-id="text-editor">
-<<<<<<< HEAD
-            <state relative-caret-position="255">
-              <caret line="15" column="8" selection-start-line="15" selection-start-column="7" selection-end-line="15" selection-end-column="12" />
-              <folding>
-                <element signature="e#1358#2727#0" />
-                <element signature="e#2776#3792#0" />
-                <element signature="e#3847#8932#0" />
-                <element signature="e#8990#16223#0" />
-                <element signature="e#16277#23800#0" />
-                <element signature="e#23857#32541#0" />
-                <element signature="e#32596#43109#0" />
-                <element signature="e#43160#51945#0" />
-                <element signature="e#51996#62934#0" />
-                <element signature="e#62982#66479#0" />
-                <element signature="e#66531#75597#0" />
-                <element signature="e#75658#96268#0" />
-                <element signature="e#125667#137304#0" />
-                <element signature="e#137365#157726#0" />
-                <element signature="e#157774#163509#0" />
-                <element signature="e#163565#170407#0" />
-                <element signature="e#170454#172370#0" />
-                <element signature="e#172427#173307#0" />
-                <element signature="e#173354#173841#0" />
-                <element signature="e#173881#175667#0" />
-                <element signature="e#179575#186608#0" />
-                <element signature="e#186671#198131#0" />
-                <element signature="e#198196#215715#0" />
-                <element signature="e#215775#227952#0" />
-                <element signature="e#228005#235963#0" />
-                <element signature="e#245071#246801#0" />
-=======
             <state relative-caret-position="2074">
               <caret line="130" column="33" selection-start-line="130" selection-start-column="17" selection-end-line="130" selection-end-column="33" />
               <folding>
                 <element signature="e#163#177#0" expanded="true" />
->>>>>>> 6ceca991
               </folding>
             </state>
           </provider>
@@ -383,7 +288,7 @@
     <option name="RECENT_GIT_ROOT_PATH" value="$PROJECT_DIR$" />
     <option name="RECENT_BRANCH_BY_REPOSITORY">
       <map>
-        <entry key="$PROJECT_DIR$" value="develop" />
+        <entry key="$PROJECT_DIR$" value="master" />
       </map>
     </option>
   </component>
@@ -412,22 +317,16 @@
         <option value="$PROJECT_DIR$/build-release.bat" />
         <option value="$PROJECT_DIR$/build-release.sh" />
         <option value="$PROJECT_DIR$/pylintrc" />
-<<<<<<< HEAD
-        <option value="$PROJECT_DIR$/ds_modules/guiutils.py" />
-        <option value="$PROJECT_DIR$/DesignSPHysics.py" />
-=======
         <option value="$PROJECT_DIR$/CONTRIBUTING.md" />
         <option value="$PROJECT_DIR$/README.md" />
         <option value="$PROJECT_DIR$/ds_modules/Define Constants.py" />
         <option value="$PROJECT_DIR$/ds_modules/widgets/HoverableLabel.py" />
         <option value="$PROJECT_DIR$/ds_modules/widgets/__init__.py" />
         <option value="$PROJECT_DIR$/ds_modules/constants.py" />
->>>>>>> 6ceca991
         <option value="$PROJECT_DIR$/ds_modules/dsphwidgets.py" />
         <option value="$PROJECT_DIR$/ds_modules/guiutils.py" />
         <option value="$PROJECT_DIR$/DesignSPHysics.py" />
         <option value="$PROJECT_DIR$/ds_modules/utils.py" />
-        <option value="$PROJECT_DIR$/README.md" />
       </list>
     </option>
   </component>
@@ -466,6 +365,7 @@
       <foldersAlwaysOnTop value="true" />
     </navigator>
     <panes>
+      <pane id="Scope" />
       <pane id="ProjectPane">
         <subPane>
           <expand>
@@ -482,7 +382,6 @@
           <select />
         </subPane>
       </pane>
-      <pane id="Scope" />
     </panes>
   </component>
   <component name="PropertiesComponent">
@@ -968,14 +867,6 @@
     </todo-panel>
   </component>
   <component name="ToolWindowManager">
-<<<<<<< HEAD
-    <frame x="-8" y="-8" width="2576" height="1056" extended-state="6" />
-    <editor active="true" />
-    <layout>
-      <window_info content_ui="combo" id="Project" order="0" sideWeight="0.4993498" visible="true" weight="0.10015898" />
-      <window_info id="Favorites" order="1" sideWeight="0.50065017" side_tool="true" weight="0.10771065" />
-      <window_info x="2363" y="239" width="619" height="687" id="Notes" order="2" weight="0.30063966" />
-=======
     <frame x="1258" y="0" width="1309" height="1047" extended-state="0" />
     <editor active="true" />
     <layout>
@@ -983,20 +874,14 @@
       <window_info id="Structure" order="1" sideWeight="0.50200266" side_tool="true" weight="0.13036565" />
       <window_info id="Favorites" order="2" sideWeight="0.50065017" side_tool="true" weight="0.10771065" />
       <window_info x="2363" y="239" width="619" height="687" id="Notes" order="3" weight="0.30063966" />
->>>>>>> 6ceca991
       <window_info anchor="bottom" id="Message" order="0" />
       <window_info anchor="bottom" id="Find" order="1" weight="0.3283582" />
       <window_info anchor="bottom" id="Run" order="2" weight="0.32960895" />
       <window_info anchor="bottom" id="Debug" order="3" weight="0.4" />
       <window_info anchor="bottom" id="Cvs" order="4" weight="0.25" />
       <window_info anchor="bottom" id="Inspection" order="5" weight="0.4" />
-<<<<<<< HEAD
-      <window_info anchor="bottom" id="Event Log" order="6" sideWeight="0.5091415" side_tool="true" weight="0.2527115" />
-      <window_info anchor="bottom" id="TODO" order="7" sideWeight="0.4908585" weight="0.2527115" />
-=======
       <window_info anchor="bottom" id="TODO" order="6" sideWeight="0.49517685" weight="0.19605696" />
       <window_info anchor="bottom" id="Event Log" order="7" sideWeight="0.50520414" side_tool="true" weight="0.2245345" />
->>>>>>> 6ceca991
       <window_info anchor="bottom" id="Docker" order="8" show_stripe_button="false" />
       <window_info anchor="bottom" id="Messages" order="9" />
       <window_info anchor="bottom" id="Python Console" order="10" weight="0.3263965" />
@@ -1132,13 +1017,6 @@
     <entry file="file://$PROJECT_DIR$/ds_modules/templates/template.sh">
       <provider selected="true" editor-type-id="text-editor" />
     </entry>
-<<<<<<< HEAD
-    <entry file="file://$APPLICATION_CONFIG_DIR$/pycharm64.exe.vmoptions" />
-    <entry file="file://$PROJECT_DIR$/.gitignore">
-      <provider selected="true" editor-type-id="text-editor" />
-    </entry>
-    <entry file="file://$PROJECT_DIR$/ds_modules/enum/__init__.py">
-=======
     <entry file="file://$PROJECT_DIR$/ds_modules/templates/case_summary_template.html">
       <provider selected="true" editor-type-id="text-editor">
         <state relative-caret-position="-690">
@@ -1147,7 +1025,6 @@
       </provider>
     </entry>
     <entry file="file://$PROJECT_DIR$/ds_modules/xmltodict.py">
->>>>>>> 6ceca991
       <provider selected="true" editor-type-id="text-editor">
         <state relative-caret-position="5037">
           <caret line="220" column="11" lean-forward="true" selection-start-line="220" selection-start-column="11" selection-end-line="220" selection-end-column="11" />
@@ -1202,18 +1079,8 @@
     </entry>
     <entry file="file://$PROJECT_DIR$/ds_modules/python_utils/formatters.py">
       <provider selected="true" editor-type-id="text-editor">
-<<<<<<< HEAD
-        <state relative-caret-position="313">
-          <caret line="136" column="4" selection-start-line="136" selection-start-column="4" selection-end-line="136" selection-end-column="4" />
-          <folding>
-            <element signature="e#18530#46042#0" />
-            <element signature="e#46077#68652#0" />
-            <element signature="e#68704#74008#0" />
-          </folding>
-=======
         <state relative-caret-position="193">
           <caret line="90" column="15" lean-forward="true" selection-start-line="90" selection-start-column="15" selection-end-line="90" selection-end-column="15" />
->>>>>>> 6ceca991
         </state>
       </provider>
     </entry>
@@ -1333,15 +1200,6 @@
         </state>
       </provider>
     </entry>
-<<<<<<< HEAD
-    <entry file="file://$PROJECT_DIR$/README.md">
-      <provider selected="true" editor-type-id="split-provider[text-editor;markdown-preview-editor]">
-        <state split_layout="SPLIT">
-          <first_editor relative-caret-position="442">
-            <caret line="32" lean-forward="true" selection-start-line="32" selection-end-line="32" />
-          </first_editor>
-          <second_editor />
-=======
     <entry file="file://$USER_HOME$/.PyCharm2018.2/system/python_stubs/703128353/PySide/QtGui/QTextEdit.py">
       <provider selected="true" editor-type-id="text-editor">
         <state relative-caret-position="246">
@@ -1353,12 +1211,6 @@
       <provider selected="true" editor-type-id="text-editor">
         <state relative-caret-position="246">
           <caret line="107" column="8" selection-start-line="107" selection-start-column="8" selection-end-line="107" selection-end-column="8" />
->>>>>>> 6ceca991
-        </state>
-      </provider>
-      <provider editor-type-id="text-editor">
-        <state relative-caret-position="560">
-          <caret line="35" column="57" selection-start-line="35" selection-start-column="57" selection-end-line="35" selection-end-column="57" />
         </state>
       </provider>
     </entry>
@@ -1398,37 +1250,6 @@
     </entry>
     <entry file="file://$PROJECT_DIR$/ds_modules/dsphwidgets.py">
       <provider selected="true" editor-type-id="text-editor">
-<<<<<<< HEAD
-        <state relative-caret-position="255">
-          <caret line="15" column="8" selection-start-line="15" selection-start-column="7" selection-end-line="15" selection-end-column="12" />
-          <folding>
-            <element signature="e#1358#2727#0" />
-            <element signature="e#2776#3792#0" />
-            <element signature="e#3847#8932#0" />
-            <element signature="e#8990#16223#0" />
-            <element signature="e#16277#23800#0" />
-            <element signature="e#23857#32541#0" />
-            <element signature="e#32596#43109#0" />
-            <element signature="e#43160#51945#0" />
-            <element signature="e#51996#62934#0" />
-            <element signature="e#62982#66479#0" />
-            <element signature="e#66531#75597#0" />
-            <element signature="e#75658#96268#0" />
-            <element signature="e#125667#137304#0" />
-            <element signature="e#137365#157726#0" />
-            <element signature="e#157774#163509#0" />
-            <element signature="e#163565#170407#0" />
-            <element signature="e#170454#172370#0" />
-            <element signature="e#172427#173307#0" />
-            <element signature="e#173354#173841#0" />
-            <element signature="e#173881#175667#0" />
-            <element signature="e#179575#186608#0" />
-            <element signature="e#186671#198131#0" />
-            <element signature="e#198196#215715#0" />
-            <element signature="e#215775#227952#0" />
-            <element signature="e#228005#235963#0" />
-            <element signature="e#245071#246801#0" />
-=======
         <state relative-caret-position="58871">
           <caret line="3470" column="16" selection-start-line="3470" selection-start-column="10" selection-end-line="3470" selection-end-column="16" />
           <folding>
@@ -1447,20 +1268,10 @@
             <element signature="e#247242#247593#0" />
             <element signature="e#247639#268204#0" />
             <element signature="e#268259#305503#0" />
->>>>>>> 6ceca991
           </folding>
         </state>
       </provider>
     </entry>
-<<<<<<< HEAD
-    <entry file="file://$PROJECT_DIR$/CONTRIBUTING.md">
-      <provider selected="true" editor-type-id="split-provider[text-editor;markdown-preview-editor]">
-        <state split_layout="SPLIT">
-          <first_editor relative-caret-position="374">
-            <caret line="22" column="17" selection-start-line="22" selection-start-column="17" selection-end-line="22" selection-end-column="17" />
-          </first_editor>
-          <second_editor />
-=======
     <entry file="file://$PROJECT_DIR$/ds_modules/guiutils.py">
       <provider selected="true" editor-type-id="text-editor">
         <state relative-caret-position="2074">
@@ -1468,19 +1279,13 @@
           <folding>
             <element signature="e#163#177#0" expanded="true" />
           </folding>
->>>>>>> 6ceca991
         </state>
       </provider>
     </entry>
     <entry file="file://$PROJECT_DIR$/DesignSPHysics.py">
       <provider selected="true" editor-type-id="text-editor">
-<<<<<<< HEAD
-        <state relative-caret-position="201">
-          <caret line="1136" column="58" lean-forward="true" selection-start-line="1136" selection-start-column="44" selection-end-line="1136" selection-end-column="66" />
-=======
         <state relative-caret-position="255">
           <caret line="564" column="25" selection-start-line="564" selection-start-column="25" selection-end-line="564" selection-end-column="25" />
->>>>>>> 6ceca991
           <folding>
             <element signature="e#286#300#0" expanded="true" />
           </folding>
@@ -1489,13 +1294,8 @@
     </entry>
     <entry file="file://$PROJECT_DIR$/ds_modules/utils.py">
       <provider selected="true" editor-type-id="text-editor">
-<<<<<<< HEAD
-        <state relative-caret-position="-2091">
-          <caret line="54" column="61" selection-start-line="54" selection-start-column="61" selection-end-line="54" selection-end-column="61" />
-=======
         <state relative-caret-position="490">
           <caret line="68" column="22" selection-start-line="68" selection-start-column="22" selection-end-line="68" selection-end-column="22" />
->>>>>>> 6ceca991
           <folding>
             <element signature="e#253#267#0" expanded="true" />
           </folding>
