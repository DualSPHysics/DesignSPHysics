# DesignSPHysics

DesignSPHysics is a software module built into [FreeCAD](http://www.freecadweb.org/) that provides a Graphical User Interface for [DualSPHysics](http://dual.sphysics.org/).

It is under development since September 2016 and in Beta stage.

Check the [Official Webpage](http://design.sphysics.org) for downloads and more information.

![Screenshot](http://design.sphysics.org/img/github-shot-31072018.png)

## Description
DesignSPHysics enables the user to create cases with solids and fluids and exports it to a DualSPHysics compatbile format. In addition, it does the hard work for the user, generating the case automatically, simulating, and post-processing, all inside FreeCAD.

It includes support for pre-processing with GenCase, simulation with DualSPHysics and post-processign with several tools of the DualSPHysics package.

In the future the code will be modular, so integration with different SPH solvers can be used. Right now it's optimized to be used with DualSPHysics 4.X

It is developed as a FreeCAD module with a macro bootstrapper, in Python 2.7, using the QT libraries via PySide.

## Installation instructions
To install DesignSPHysics you have 2 options: Using an installer (release version) or using a development build (git)

### Installing a release version
To install a release version go to the download section of the [official webpage](http://design.sphysics.org) and download the appropriate binary.

Execute the installer (installer.exe on Windows and installer on GNU/Linux) to open the installer. Then press install and it will copy the needed scripts in FreeCAD's macro default folder.

<<<<<<< HEAD
It can also be done manually, unpackage release-windows.zip or release-linux.tar.gz, choose 'resource' folder and rename the folder to 'DesignSPHysics'. Then copy the folder to the Mod folder of the FreeCAD installation directory. 
=======
It can also be done manually, unpackage release-windows.zip or release-linux.tar.gz, choose 'resource' folder and rename the folder to 'DesignSPHysics'. Then copy the folder to the Mod folder of the FreeCAD installation directory.
>>>>>>> 6ceca991

By default, for example, in Windows, it is located in `%appdata%/FreeCAD/Mod` or in Linux in `~/.FreeCAD/Mod`

Next open the folder and copy the file `DesignSPHysics.FCMacro` into the FreeCAD macro directory (`%appdata%/FreeCAD/Macro` on Windows; `~/.FreeCAD/Macro` on GNU/Linux).

<<<<<<< HEAD

=======
>>>>>>> 6ceca991
### Installing a develompent build
Clone this repository and rename the folder to 'DesignSPHysics'. Then copy the folder to the Mod folder of the FreeCAD installation directory. 

By default, for example, in Windows, it is located in `%appdata%/FreeCAD/Mod` or in Linux in `~/.FreeCAD/Mod`

Then copy the file `DesignSPHysics.FCMacro` of this repository into the FreeCAD macro directory (`%appdata%/FreeCAD/Macro` on Windows; `~/.FreeCAD/Macro` on GNU/Linux)

## Where to get help
You can check the [DesignSPHysics Wiki](http://design.sphysics.org/wiki) to get help. Also, you can post an issue here on GitHub or send an email to any of the people found in the [CONTRIBUTING file](CONTRIBUTING.md). 

## Contributing
Please check the [CONTRIBUTING file](CONTRIBUTING.md) to view information about how to contribute to the project and how it is structured.

## Copyright and License
Copyright (C) 2017 - Andrés Vieira (anvieiravazquez@gmail.com)
EPHYSLAB Environmental Physics Laboratory, Universidade de Vigo
EPHYTECH Environmental Physics Technologies

This file is part of DesignSPHysics.

DesignSPHysics is free software: you can redistribute it and/or modify
it under the terms of the GNU General Public License as published by
the Free Software Foundation, either version 3 of the License, or
(at your option) any later version.

DesignSPHysics is distributed in the hope that it will be useful,
but WITHOUT ANY WARRANTY; without even the implied warranty of
MERCHANTABILITY or FITNESS FOR A PARTICULAR PURPOSE.  See the
GNU General Public License for more details.

You should have received a copy of the GNU General Public License
along with DesignSPHysics.  If not, see <http://www.gnu.org/licenses/>.
<|MERGE_RESOLUTION|>--- conflicted
+++ resolved
@@ -25,20 +25,13 @@
 
 Execute the installer (installer.exe on Windows and installer on GNU/Linux) to open the installer. Then press install and it will copy the needed scripts in FreeCAD's macro default folder.
 
-<<<<<<< HEAD
 It can also be done manually, unpackage release-windows.zip or release-linux.tar.gz, choose 'resource' folder and rename the folder to 'DesignSPHysics'. Then copy the folder to the Mod folder of the FreeCAD installation directory. 
-=======
-It can also be done manually, unpackage release-windows.zip or release-linux.tar.gz, choose 'resource' folder and rename the folder to 'DesignSPHysics'. Then copy the folder to the Mod folder of the FreeCAD installation directory.
->>>>>>> 6ceca991
 
 By default, for example, in Windows, it is located in `%appdata%/FreeCAD/Mod` or in Linux in `~/.FreeCAD/Mod`
 
 Next open the folder and copy the file `DesignSPHysics.FCMacro` into the FreeCAD macro directory (`%appdata%/FreeCAD/Macro` on Windows; `~/.FreeCAD/Macro` on GNU/Linux).
 
-<<<<<<< HEAD
 
-=======
->>>>>>> 6ceca991
 ### Installing a develompent build
 Clone this repository and rename the folder to 'DesignSPHysics'. Then copy the folder to the Mod folder of the FreeCAD installation directory. 
 
@@ -70,4 +63,4 @@
 GNU General Public License for more details.
 
 You should have received a copy of the GNU General Public License
-along with DesignSPHysics.  If not, see <http://www.gnu.org/licenses/>.
+along with DesignSPHysics.  If not, see <http://www.gnu.org/licenses/>.