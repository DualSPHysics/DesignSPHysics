<<<<<<< HEAD
# DesignSPHysics

DesignSPHysics is a software module built into [FreeCAD](http://www.freecadweb.org/) that provides a Graphical User Interface for [DualSPHysics](http://dual.sphysics.org/).

It is under development since September 2016 and in Beta stage.

Check the [Official Webpage](http://design.sphysics.org) for downloads and more information.

![Screenshot](http://design.sphysics.org/img/github-shot-31072018.png)

## Description
DesignSPHysics enables the user to create cases with solids and fluids and exports it to a DualSPHysics compatbile format. In addition, it does the hard work for the user, generating the case automatically, simulating, and post-processing, all inside FreeCAD.

It includes support for pre-processing with GenCase, simulation with DualSPHysics and post-processign with several tools of the DualSPHysics package.

In the future the code will be modular, so integration with different SPH solvers can be used. Right now it's optimized to be used with DualSPHysics 4.X

It is developed as a FreeCAD module with a macro bootstrapper, in Python 2.7, using the QT libraries via PySide.

## Installation instructions
To install DesignSPHysics you have 2 options: Using an installer (release version) or using a development build (git)

### Installing a release version
To install a release version go to the download section of the [official webpage](http://design.sphysics.org) and download the appropriate binary.

Execute the installer (installer.exe on Windows and installer on GNU/Linux) to open the installer. Then press install and it will copy the needed scripts in FreeCAD's macro default folder.

It can also be done manually, unpackage release-windows.zip or release-linux.tar.gz, choose 'resource' folder and rename the folder to 'DesignSPHysics'. Then copy the folder to the Mod folder of the FreeCAD installation directory. 

By default, for example, in Windows, it is located in `%appdata%/FreeCAD/Mod` or in Linux in `~/.FreeCAD/Mod`

Next open the folder and copy the file `DesignSPHysics.FCMacro` into the FreeCAD macro directory (`%appdata%/FreeCAD/Macro` on Windows; `~/.FreeCAD/Macro` on GNU/Linux).


### Installing a develompent build
Clone this repository and rename the folder to 'DesignSPHysics'. Then copy the folder to the Mod folder of the FreeCAD installation directory. 

By default, for example, in Windows, it is located in `%appdata%/FreeCAD/Mod` or in Linux in `~/.FreeCAD/Mod`

Then copy the file `DesignSPHysics.FCMacro` of this repository into the FreeCAD macro directory (`%appdata%/FreeCAD/Macro` on Windows; `~/.FreeCAD/Macro` on GNU/Linux)

## Where to get help
You can check the [DesignSPHysics Wiki](http://design.sphysics.org/wiki) to get help. Also, you can post an issue here on GitHub or send an email to any of the people found in the [CONTRIBUTING file](CONTRIBUTING.md). 

## Contributing
Please check the [CONTRIBUTING file](CONTRIBUTING.md) to view information about how to contribute to the project and how it is structured.

## Copyright and License
Copyright (C) 2017 - Andrés Vieira (anvieiravazquez@gmail.com)
EPHYSLAB Environmental Physics Laboratory, Universidade de Vigo
EPHYTECH Environmental Physics Technologies

This file is part of DesignSPHysics.

DesignSPHysics is free software: you can redistribute it and/or modify
it under the terms of the GNU General Public License as published by
the Free Software Foundation, either version 3 of the License, or
(at your option) any later version.

DesignSPHysics is distributed in the hope that it will be useful,
but WITHOUT ANY WARRANTY; without even the implied warranty of
MERCHANTABILITY or FITNESS FOR A PARTICULAR PURPOSE.  See the
GNU General Public License for more details.

You should have received a copy of the GNU General Public License
along with DesignSPHysics.  If not, see <http://www.gnu.org/licenses/>.
=======
# DesignSPHysics

DesignSPHysics is a software module built into [FreeCAD](http://www.freecadweb.org/) that provides a Graphical User Interface for [DualSPHysics](http://dual.sphysics.org/).

It is under development since September 2016 and in Beta stage.

Check the [Official Webpage](http://design.sphysics.org) for downloads and more information.

![Screenshot](http://design.sphysics.org/img/github-shot-31072018.png)

## Description
DesignSPHysics enables the user to create cases with solids and fluids and exports it to a DualSPHysics compatbile format. In addition, it does the hard work for the user, generating the case automatically, simulating, and post-processing, all inside FreeCAD.

It includes support for pre-processing with GenCase, simulation with DualSPHysics and post-processign with several tools of the DualSPHysics package.

In the future the code will be modular, so integration with different SPH solvers can be used. Right now it's optimized to be used with DualSPHysics 4.X

It is developed as a FreeCAD module with a macro bootstrapper, in Python 3.7, using the QT libraries via PySide.

## Installation instructions
To install DesignSPHysics you have 2 options: Using an installer (release version) or using a development build (git)

### Installing a release version
To install a release version go to the download section of the [official webpage](http://design.sphysics.org) and download the appropriate binary.

Execute the installer (installer.exe on Windows and installer on GNU/Linux) to open the installer. Then press install and it will copy the needed scripts in FreeCAD's macro default folder.

It can also be done manually, unpackage release-windows.zip or release-linux.tar.gz, choose 'resource' folder and rename the folder to 'DesignSPHysics'. Then copy the folder to the Mod folder of the FreeCAD installation directory.

By default, for example, in Windows, it is located in `%appdata%/FreeCAD/Mod` or in Linux in `~/.FreeCAD/Mod`

Next open the folder and copy the file `DesignSPHysics.FCMacro` into the FreeCAD macro directory (`%appdata%/FreeCAD/Macro` on Windows; `~/.FreeCAD/Macro` on GNU/Linux).

### Installing a develompent build
Clone this repository and rename the folder to 'DesignSPHysics'. Then copy the folder to the Mod folder of the FreeCAD installation directory. 

By default, for example, in Windows, it is located in `%appdata%/FreeCAD/Mod` or in Linux in `~/.FreeCAD/Mod`

Then copy the file `DesignSPHysics.FCMacro` of this repository into the FreeCAD macro directory (`%appdata%/FreeCAD/Macro` on Windows; `~/.FreeCAD/Macro` on GNU/Linux)

## Where to get help
You can check the [DesignSPHysics Wiki](http://design.sphysics.org/wiki) to get help. Also, you can post an issue here on GitHub or send an email to any of the people found in the [CONTRIBUTING file](CONTRIBUTING.md). 

## Contributing
Please check the [CONTRIBUTING file](CONTRIBUTING.md) to view information about how to contribute to the project and how it is structured.

## Copyright and License
Copyright (C) 2019
EPHYSLAB Environmental Physics Laboratory, Universidade de Vigo
EPHYTECH Environmental Physics Technologies

This file is part of DesignSPHysics.

DesignSPHysics is free software: you can redistribute it and/or modify
it under the terms of the GNU General Public License as published by
the Free Software Foundation, either version 3 of the License, or
(at your option) any later version.

DesignSPHysics is distributed in the hope that it will be useful,
but WITHOUT ANY WARRANTY; without even the implied warranty of
MERCHANTABILITY or FITNESS FOR A PARTICULAR PURPOSE.  See the
GNU General Public License for more details.

You should have received a copy of the GNU General Public License
along with DesignSPHysics.  If not, see <http://www.gnu.org/licenses/>.
>>>>>>> e62e81c9
<|MERGE_RESOLUTION|>--- conflicted
+++ resolved
@@ -1,71 +1,3 @@
-<<<<<<< HEAD
-# DesignSPHysics
-
-DesignSPHysics is a software module built into [FreeCAD](http://www.freecadweb.org/) that provides a Graphical User Interface for [DualSPHysics](http://dual.sphysics.org/).
-
-It is under development since September 2016 and in Beta stage.
-
-Check the [Official Webpage](http://design.sphysics.org) for downloads and more information.
-
-![Screenshot](http://design.sphysics.org/img/github-shot-31072018.png)
-
-## Description
-DesignSPHysics enables the user to create cases with solids and fluids and exports it to a DualSPHysics compatbile format. In addition, it does the hard work for the user, generating the case automatically, simulating, and post-processing, all inside FreeCAD.
-
-It includes support for pre-processing with GenCase, simulation with DualSPHysics and post-processign with several tools of the DualSPHysics package.
-
-In the future the code will be modular, so integration with different SPH solvers can be used. Right now it's optimized to be used with DualSPHysics 4.X
-
-It is developed as a FreeCAD module with a macro bootstrapper, in Python 2.7, using the QT libraries via PySide.
-
-## Installation instructions
-To install DesignSPHysics you have 2 options: Using an installer (release version) or using a development build (git)
-
-### Installing a release version
-To install a release version go to the download section of the [official webpage](http://design.sphysics.org) and download the appropriate binary.
-
-Execute the installer (installer.exe on Windows and installer on GNU/Linux) to open the installer. Then press install and it will copy the needed scripts in FreeCAD's macro default folder.
-
-It can also be done manually, unpackage release-windows.zip or release-linux.tar.gz, choose 'resource' folder and rename the folder to 'DesignSPHysics'. Then copy the folder to the Mod folder of the FreeCAD installation directory. 
-
-By default, for example, in Windows, it is located in `%appdata%/FreeCAD/Mod` or in Linux in `~/.FreeCAD/Mod`
-
-Next open the folder and copy the file `DesignSPHysics.FCMacro` into the FreeCAD macro directory (`%appdata%/FreeCAD/Macro` on Windows; `~/.FreeCAD/Macro` on GNU/Linux).
-
-
-### Installing a develompent build
-Clone this repository and rename the folder to 'DesignSPHysics'. Then copy the folder to the Mod folder of the FreeCAD installation directory. 
-
-By default, for example, in Windows, it is located in `%appdata%/FreeCAD/Mod` or in Linux in `~/.FreeCAD/Mod`
-
-Then copy the file `DesignSPHysics.FCMacro` of this repository into the FreeCAD macro directory (`%appdata%/FreeCAD/Macro` on Windows; `~/.FreeCAD/Macro` on GNU/Linux)
-
-## Where to get help
-You can check the [DesignSPHysics Wiki](http://design.sphysics.org/wiki) to get help. Also, you can post an issue here on GitHub or send an email to any of the people found in the [CONTRIBUTING file](CONTRIBUTING.md). 
-
-## Contributing
-Please check the [CONTRIBUTING file](CONTRIBUTING.md) to view information about how to contribute to the project and how it is structured.
-
-## Copyright and License
-Copyright (C) 2017 - Andrés Vieira (anvieiravazquez@gmail.com)
-EPHYSLAB Environmental Physics Laboratory, Universidade de Vigo
-EPHYTECH Environmental Physics Technologies
-
-This file is part of DesignSPHysics.
-
-DesignSPHysics is free software: you can redistribute it and/or modify
-it under the terms of the GNU General Public License as published by
-the Free Software Foundation, either version 3 of the License, or
-(at your option) any later version.
-
-DesignSPHysics is distributed in the hope that it will be useful,
-but WITHOUT ANY WARRANTY; without even the implied warranty of
-MERCHANTABILITY or FITNESS FOR A PARTICULAR PURPOSE.  See the
-GNU General Public License for more details.
-
-You should have received a copy of the GNU General Public License
-along with DesignSPHysics.  If not, see <http://www.gnu.org/licenses/>.
-=======
 # DesignSPHysics
 
 DesignSPHysics is a software module built into [FreeCAD](http://www.freecadweb.org/) that provides a Graphical User Interface for [DualSPHysics](http://dual.sphysics.org/).
@@ -131,4 +63,3 @@
 
 You should have received a copy of the GNU General Public License
 along with DesignSPHysics.  If not, see <http://www.gnu.org/licenses/>.
->>>>>>> e62e81c9
