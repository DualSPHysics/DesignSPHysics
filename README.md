--- conflicted
+++ resolved
@@ -1,66 +1,3 @@
-<<<<<<< HEAD
-# DesignSPHysics
-
-DesignSPHysics is a software module built into [FreeCAD](http://www.freecadweb.org/) that provides a Graphical User Interface for [DualSPHysics](http://dual.sphysics.org/). It is under development since September 2016 and in Beta stage.
-
-Check the [Official Webpage](http://design.sphysics.org) for downloads and more information.
-
-![Screenshot](https://design.sphysics.org/img/github-shot-21112019.png)
-
-## Description
-DesignSPHysics enables the user to create cases with solids and fluids and exports it to a DualSPHysics compatible format. In addition, it does the hard work for the user, generating the case data automatically, simulating, and post-processing, all inside FreeCAD.
-
-It includes support for pre-processing with GenCase, simulation with DualSPHysics and post-processign with several tools of the DualSPHysics package.
-
-In the future the code will be modular, so integration with different SPH solvers can be used. Right now it's optimized to be used with DualSPHysics
-
-It is developed as a FreeCAD module with a macro bootstrapper, in Python 3.5+, using the QT libraries via PySide.
-
-## Installation instructions
-To install DesignSPHysics you have 2 options: Using the FreeCAD Addon manager for an stable version, or installing manually whatever version that you like from git.
-
-### Installing a release version
-To install a release version, open FreeCAD 0.18+ and go to the menu *Macro -> Macros...* From there, press the *Addons...* button on the bottom right corner, search for DesignSPHysics and click *Install / Update*. FreeCAD will advise you to reboot the application and you'll be set.
-
-Take in mind that as it includes DualSPHysics, the package may take a while to download.
-
-To execute DesignSPHysics just open the same Macro dialog and double click DualSPHysics.
-
-### Installing a development build
-Clone the branch that you like from this repository and rename the folder to 'DesignSPHysics'. Then copy the folder to the Mod folder of the FreeCAD installation directory. 
-
-By default, for example, in Windows, it is located in `%appdata%/FreeCAD/Mod` or in Linux in `~/.FreeCAD/Mod`
-
-Then copy the file `DesignSPHysics.FCMacro` of this repository into the FreeCAD macro directory (`%appdata%/FreeCAD/Macro` on Windows; `~/.FreeCAD/Macro` on GNU/Linux)
-
-## Where to get help
-You can check the [DesignSPHysics Wiki](http://design.sphysics.org/wiki) to get help. Also, you can post an [issue here on GitHub](https://github.com/DualSPHysics/DesignSPHysics/issues) or send an email to any of the people found in the [CONTRIBUTING file](CONTRIBUTING.md). 
-
-## Contributing and developing for DesignSPHysics
-You can freely contribute to the project, if you want!. You can do it here on GitHub.
-
-Please check the [CONTRIBUTING file](CONTRIBUTING.md) to view information about how to contribute to the project.
-
-## Copyright and License
-Copyright (C) 2019
-EPHYSLAB Environmental Physics Laboratory, Universidade de Vigo
-EPHYTECH Environmental Physics Technologies
-
-This file is part of DesignSPHysics.
-
-DesignSPHysics is free software: you can redistribute it and/or modify
-it under the terms of the GNU General Public License as published by
-the Free Software Foundation, either version 3 of the License, or
-(at your option) any later version.
-
-DesignSPHysics is distributed in the hope that it will be useful,
-but WITHOUT ANY WARRANTY; without even the implied warranty of
-MERCHANTABILITY or FITNESS FOR A PARTICULAR PURPOSE.  See the
-GNU General Public License for more details.
-
-You should have received a copy of the GNU General Public License
-along with DesignSPHysics.  If not, see <http://www.gnu.org/licenses/>.
-=======
 # DesignSPHysics
 
 [![Total alerts](https://img.shields.io/lgtm/alerts/g/DualSPHysics/DesignSPHysics.svg?logo=lgtm&logoWidth=18)](https://lgtm.com/projects/g/DualSPHysics/DesignSPHysics/alerts/)
@@ -124,5 +61,4 @@
 GNU General Public License for more details.
 
 You should have received a copy of the GNU General Public License
-along with DesignSPHysics.  If not, see <http://www.gnu.org/licenses/>.
->>>>>>> 0be60ead
+along with DesignSPHysics.  If not, see <http://www.gnu.org/licenses/>.