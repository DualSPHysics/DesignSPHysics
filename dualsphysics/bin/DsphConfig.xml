<<<<<<< HEAD
<?xml version="1.0" encoding="UTF-8" ?>
<dsphconfig date="21-05-2018 19:24:00">
    <common>
		<createdirs v="1" comment="Creates full path for output files (0=No, 1=Yes)" />
		<csvseparator v="0" comment="Separator character in CSV files (0=semicolon, 1=coma)" />
    </common>
</dsphconfig>
=======
<?xml version="1.0" encoding="UTF-8" ?>
<dsphconfig date="21-05-2018 19:24:00">
    <common>
		<createdirs v="1" comment="Creates full path for output files (0=No, 1=Yes)" />
		<csvseparator v="0" comment="Separator character in CSV files (0=semicolon, 1=comma)" />
    </common>
</dsphconfig>
>>>>>>> 72c88a8c
<|MERGE_RESOLUTION|>--- conflicted
+++ resolved
@@ -1,17 +1,7 @@
-<<<<<<< HEAD
-<?xml version="1.0" encoding="UTF-8" ?>
-<dsphconfig date="21-05-2018 19:24:00">
-    <common>
-		<createdirs v="1" comment="Creates full path for output files (0=No, 1=Yes)" />
-		<csvseparator v="0" comment="Separator character in CSV files (0=semicolon, 1=coma)" />
-    </common>
-</dsphconfig>
-=======
 <?xml version="1.0" encoding="UTF-8" ?>
 <dsphconfig date="21-05-2018 19:24:00">
     <common>
 		<createdirs v="1" comment="Creates full path for output files (0=No, 1=Yes)" />
 		<csvseparator v="0" comment="Separator character in CSV files (0=semicolon, 1=comma)" />
     </common>
-</dsphconfig>
->>>>>>> 72c88a8c
+</dsphconfig>