#!/usr/bin/env python3.7
# -*- coding: utf-8 -*-
"""DesignSPHysics Define Constants.

This file contains a collection of constants meant to use with DesignSPHysics.
"""

from mod.enums import FreeCADObjectType

# ------ APP Constants ------

FREECAD_MIN_VERSION = "018"
APP_NAME = "DesignSPHysics"
DEBUGGING = False
VERBOSE = False
DIVIDER = 1000
LINE_END = "\n"
PICKLE_PROTOCOL = 1  # Binary mode
<<<<<<< HEAD
VERSION = "0.6.0.1911-06-15"
=======
VERSION = "0.6.0.1911-07-2"
>>>>>>> 89e3a51c
WIDTH_2D = 0.001
MAX_PARTICLE_WARNING = 2000000
DISK_DUMP_FILE_NAME = "designsphysics-{}.log".format(VERSION)


# ------ FreeCAD Related Constants -------

SINGLETON_DOCUMENT_NAME = "DSPH_Case"
DEFAULT_WORKBENCH = "PartWorkbench"
CASE_LIMITS_OBJ_NAME = "Case_Limits"
CASE_LIMITS_2D_LABEL = "Case Limits (2D)"
CASE_LIMITS_3D_LABEL = "Case Limits (3D)"
CASE_LIMITS_DEFAULT_LENGTH = "1000 mm"
CASE_LIMITS_LINE_COLOR = (1.00, 0.00, 0.00)
CASE_LIMITS_LINE_WIDTH = 2.00
FILLBOX_DEFAULT_LENGTH = "1000 mm"
FILLBOX_DEFAULT_RADIUS = 10

SUPPORTED_TYPES = [FreeCADObjectType.BOX, FreeCADObjectType.SPHERE, FreeCADObjectType.CYLINDER]

MAIN_WIDGET_INTERNAL_NAME = "DSPH Widget"
PROP_WIDGET_INTERNAL_NAME = "DSPH_Properties"

# ------ DEFINE CONSTANTS  ------

""" --------- Help Window -------------- """

HELP_GRAVITYX = "Gravitational acceleration in X direction."
HELP_GRAVITYY = "Gravitational acceleration in Y direction."
HELP_GRAVITYZ = "Gravitational acceleration in Z direction."
HELP_RHOP0 = "Reference density of the fluid."
HELP_HSWL = "Maximum still water level to calculate speedofsound as the celerity during dam-break propagation."
HELP_GAMMA = "Polytropic constant for ocean water used in the state equation."
HELP_SPEEDSYSTEM = "Maximum speed system (by default the celerity during dam-break propagation)."
HELP_COEFSOUND = "Coefficient to multiply speedsystem"
HELP_SPEEDSOUND = "Speed of sound (by default speedofsound=coefsound*speedsystem). "
HELP_COEFH = "Coefficient to calculate the smoothing length (h=coefh*sqrt(3*dp^2) in 3D)."
HELP_CFLNUMBER = "Coefficient to multiply variable dt."


# ------ EXECUTION PARAMETERS  ------

""" --------- ToolTip -------------- """

DOMAINFIXED = "The domain is fixed with the specified values (xmin:ymin:zmin:xmax:ymax:zmax)"

XMIN = "The domain is fixed in the specified limit (default=not applied)"
XMAX = "The domain is fixed in the specified limit (default=not applied)"

YMIN = "The domain is fixed in the specified limit (default=not applied)"
YMAX = "The domain is fixed in the specified limit (default=not applied)"

ZMIN = "The domain is fixed in the specified limit (default=not applied)"
ZMAX = "The domain is fixed in the specified limit (default=not applied)"

PERIODX = ""
YINCEMENTX = "Increase of Y with periodic BC in axis X"
ZINCREMENTX = "Increase of Z with periodic BC in axis X"

PERIODY = ""
XINCREMENTY = "Increase of X with periodic BC in axis Y"
ZINCREMENTY = "Increase of Z with periodic BC in axis Y"

PERIODZ = ""
XINCREMENTZ = "Increase of X with periodic BC in axis Z"
YINCREMENTZ = "Increase of Y with periodic BC in axis Z"

""" --------- Help Window -------------- """

HELP_POSDOUBLE = "Precision in particle interaction 0:Simple, 1:Double, 2:Uses and saves double (default=0)."
HELP_STEPALGORITHM = "Time-integrator algorithm 1:Verlet, 2:Symplectic (default=1)."
HELP_VERLETSTEPS = "Verlet only: Number of steps to apply Euler timestepping (default=40)."
HELP_KERNEL = "Interaction Kernel 1:Cubic Spline, 2:Wendland, 3:Gaussian (default=2)"
HELP_VISCOTREATMENT = "Viscosity formulation 1:Artificial, 2:Laminar+SPS (default=1)"
HELP_VISCO = "Viscosity value (apha when VISCOTREATMENT=1 and kinematic viscosity when VISCOTREATMENT=2)."
HELP_VISCOBOUNDFACTOR = "Multiply viscosity value for fluid-boundary interaction (default=1)."
HELP_DELTASPH = "DeltaSPH value, 0.1 is the typical value, with 0 disabled (default=0)."
HELP_DENSITYDT = "DDT value (default=0.1)."
HELP_SHIFTING = "Shifting mode 0:None, 1:Ignore bound, 2:Ignore fixed, 3:Full (default=0)."
HELP_SHIFTINGCOEF = "Coefficient for shifting computation (default=-2)."
HELP_SHIFTINGTFS = "Threshold to detect free surface. Typically 1.5 for 2D and 2.75 for 3D (default=0)."
HELP_RIGIDALGORITHM = "Rigid Algorithm 1:SPH, 2:DEM, 3:Chrono (default=1)."
HELP_FTPAUSE = "Time to freeze the floating objects at beginning of simulation (default=0)."
HELP_DTINI = "Initial time step (default=h/speedsound)."
HELP_DTMIN = "Minimum time step (default=coefdtmin*h/speedsound)."
HELP_COEFDTMIN = "Coefficient to calculate minimum time step dtmin=coefdtmin*h/speedsound (default=0.05)."
HELP_TIMEMAX = "Time of simulation."
HELP_TIMEOUT = "Time to save output data."
HELP_INCZ = "Increase of Z+ (%) (default=0)."
HELP_PARTSOUTMAX = "%%/100 of fluid particles allowed to be excluded from domain (default=1)."
HELP_RHOPOUTMIN = "Minimum rhop valid (default=700)."
HELP_RHOPOUTMAX = "Maximum rhop valid (default=1300)."
HELP_DOMAINFIXED = "The domain is fixed with the specified values (xmin:ymin:zmin:xmax:ymax:zmax)."
HELP_YINCREMENTX = ""
HELP_ZINCREMENTX = ""
HELP_XINCREMENTY = ""
HELP_ZINCREMENTY = ""
HELP_XINCREMENTZ = ""
HELP_YINCREMENTZ = ""
HELP_POSMINX = ""
HELP_POSMINY = ""
HELP_POSMINZ = ""
HELP_POSMAXX = ""
HELP_POSMAXY = ""
HELP_POSMAXZ = ""<|MERGE_RESOLUTION|>--- conflicted
+++ resolved
@@ -16,11 +16,7 @@
 DIVIDER = 1000
 LINE_END = "\n"
 PICKLE_PROTOCOL = 1  # Binary mode
-<<<<<<< HEAD
-VERSION = "0.6.0.1911-06-15"
-=======
 VERSION = "0.6.0.1911-07-2"
->>>>>>> 89e3a51c
 WIDTH_2D = 0.001
 MAX_PARTICLE_WARNING = 2000000
 DISK_DUMP_FILE_NAME = "designsphysics-{}.log".format(VERSION)
