--- conflicted
+++ resolved
@@ -11,13 +11,9 @@
 from mod.dataobjects.case import Case
 
 
-<<<<<<< HEAD
-class PartVTKDialog(QtGui.QDialog):
+
+class PartVTKDialog(QtWidgets.QDialog):
     """ A PartVTK Configuration and Execution Dialog. """
-=======
-class PartVTKDialog(QtWidgets.QDialog):
-    """ A PartVTK Configuration and Exeuction Dialog. """
->>>>>>> 06285dbd
 
     DEFAULT_NAMES = ["PartAll", "PartBound", "PartFluid", "PartFixed", "PartMoving", "PartFloating"]
 
